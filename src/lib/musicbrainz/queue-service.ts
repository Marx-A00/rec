--- conflicted
+++ resolved
@@ -75,27 +75,14 @@
 
       // Extract result info for display
       const resultCount = result?.data
-<<<<<<< HEAD
-        ? (Array.isArray(result.data) ? result.data.length : 1)
-=======
         ? Array.isArray(result.data)
           ? result.data.length
           : 1
->>>>>>> b67d2b31
         : 0;
       const success = result?.success ?? false;
 
       // Try to get a preview of the results
       let resultPreview = '';
-<<<<<<< HEAD
-      if (result?.data && Array.isArray(result.data) && result.data.length > 0) {
-        const first = result.data[0];
-        const preview = first.name || first.title || first.id || '';
-        if (preview) {
-          resultPreview = result.data.length > 1
-            ? `"${preview}" + ${result.data.length - 1} more`
-            : `"${preview}"`;
-=======
       if (
         result?.data &&
         Array.isArray(result.data) &&
@@ -108,7 +95,6 @@
             result.data.length > 1
               ? `"${preview}" + ${result.data.length - 1} more`
               : `"${preview}"`;
->>>>>>> b67d2b31
         }
       } else if (result?.data && !Array.isArray(result.data)) {
         const preview = result.data.name || result.data.title || '';
