--- conflicted
+++ resolved
@@ -1,5 +1,4 @@
 import { Client } from 'disconnect';
-
 import { prisma } from '@/lib/prisma';
 import { getQueuedMusicBrainzService } from '@/lib/musicbrainz/queue-service';
 import { musicbrainzService as baseMusicbrainzService } from '@/lib/musicbrainz/basic-service';
@@ -50,11 +49,7 @@
    */
   private detectSource(id: string): 'local' | 'musicbrainz' | 'discogs' {
     // MusicBrainz UUIDs
-    if (
-      id.match(
-        /^[0-9a-f]{8}-[0-9a-f]{4}-[0-9a-f]{4}-[0-9a-f]{4}-[0-9a-f]{12}$/i
-      )
-    ) {
+    if (id.match(/^[0-9a-f]{8}-[0-9a-f]{4}-[0-9a-f]{4}-[0-9a-f]{4}-[0-9a-f]{12}$/i)) {
       return 'musicbrainz';
     }
 
@@ -75,39 +70,29 @@
   /**
    * Attempt to resolve an artist image via MusicBrainz → Wikidata → Wikimedia
    */
-  private async resolveArtistImageFromWikidata(
-    mbid: string
-  ): Promise<string | undefined> {
+  private async resolveArtistImageFromWikidata(mbid: string): Promise<string | undefined> {
     try {
       const mbService = getQueuedMusicBrainzService();
       const mbArtist = await mbService.getArtist(mbid, ['url-rels']);
       try {
-        const rels = Array.isArray(mbArtist?.relations)
-          ? mbArtist.relations
-          : [];
-
+        const rels = Array.isArray(mbArtist?.relations) ? mbArtist.relations : [];
+        // eslint-disable-next-line no-console
         console.log('[WikidataImage] MB artist relations', {
           mbid,
           relationCount: rels.length,
-          relationTypes: rels
-            .slice(0, 5)
-            .map((r: any) => r?.type)
-            .filter(Boolean),
+          relationTypes: rels.slice(0, 5).map((r: any) => r?.type).filter(Boolean),
         });
       } catch {}
       const qid = this.extractWikidataQid(mbArtist);
-
+      // eslint-disable-next-line no-console
       console.log('[WikidataImage] Extracted QID', { mbid, qid: qid || null });
       if (!qid) return undefined;
       const filename = await this.fetchWikidataP18Filename(qid);
-
-      console.log('[WikidataImage] P18 filename', {
-        qid,
-        filename: filename || null,
-      });
+      // eslint-disable-next-line no-console
+      console.log('[WikidataImage] P18 filename', { qid, filename: filename || null });
       if (!filename) return undefined;
       const url = this.buildWikimediaThumbUrl(filename, 600);
-
+      // eslint-disable-next-line no-console
       console.log('[WikidataImage] Wikimedia URL', { qid, url });
       return url;
     } catch (error) {
@@ -127,9 +112,7 @@
     return undefined;
   }
 
-  private async fetchWikidataP18Filename(
-    qid: string
-  ): Promise<string | undefined> {
+  private async fetchWikidataP18Filename(qid: string): Promise<string | undefined> {
     try {
       const url = `https://www.wikidata.org/w/api.php?action=wbgetentities&ids=${qid}&props=claims&format=json&origin=*`;
       const res = await fetch(url);
@@ -144,10 +127,7 @@
     }
   }
 
-  private buildWikimediaThumbUrl(
-    filename: string,
-    width: number = 600
-  ): string {
+  private buildWikimediaThumbUrl(filename: string, width: number = 600): string {
     const encoded = encodeURIComponent(filename);
     return `https://commons.wikimedia.org/wiki/Special:FilePath/${encoded}?width=${width}`;
   }
@@ -207,9 +187,7 @@
   /**
    * Get artist from MusicBrainz
    */
-  private async getMusicBrainzArtist(
-    mbid: string
-  ): Promise<UnifiedArtistDetails> {
+  private async getMusicBrainzArtist(mbid: string): Promise<UnifiedArtistDetails> {
     try {
       const mbService = getQueuedMusicBrainzService();
       // First check if we have this artist in our database
@@ -219,10 +197,8 @@
 
       if (localArtist) {
         if (localArtist.imageUrl) {
-          console.log('[MBArtist] Returning existing local with image', {
-            id: localArtist.id,
-            mbid,
-          });
+          // eslint-disable-next-line no-console
+          console.log('[MBArtist] Returning existing local with image', { id: localArtist.id, mbid });
           return this.getLocalArtist(localArtist.id);
         }
 
@@ -234,19 +210,14 @@
               where: { id: localArtist.id },
               data: { imageUrl: enrichedImage },
             });
-
-            console.log(
-              '[MBArtist] Persisted enriched image for local artist',
-              { id: localArtist.id }
-            );
+            // eslint-disable-next-line no-console
+            console.log('[MBArtist] Persisted enriched image for local artist', { id: localArtist.id });
           } catch (e) {
             console.warn('Failed to persist enriched artist image:', e);
           }
         }
-
-        console.log('[MBArtist] Returning local after attempted image enrich', {
-          id: localArtist.id,
-        });
+        // eslint-disable-next-line no-console
+        console.log('[MBArtist] Returning local after attempted image enrich', { id: localArtist.id });
         return this.getLocalArtist(localArtist.id);
       }
 
@@ -254,27 +225,19 @@
       const includes = ['aliases', 'url-rels', 'tags'];
       const mbArtist = await mbService.getArtist(mbid, includes);
       try {
-        const rels = Array.isArray(mbArtist?.relations)
-          ? mbArtist.relations
-          : [];
-
+        const rels = Array.isArray(mbArtist?.relations) ? mbArtist.relations : [];
+        // eslint-disable-next-line no-console
         console.log('[MBArtist] getArtist response', {
           mbid,
           includes,
           relationCount: rels.length,
-          relationTypes: rels
-            .slice(0, 5)
-            .map((r: any) => r?.type)
-            .filter(Boolean),
+          relationTypes: rels.slice(0, 5).map((r: any) => r?.type).filter(Boolean),
         });
       } catch {}
 
       const wikidataImage = await this.resolveArtistImageFromWikidata(mbid);
-
-      console.log('[MBArtist] Wikidata image resolved', {
-        mbid,
-        hasImage: !!wikidataImage,
-      });
+      // eslint-disable-next-line no-console
+      console.log('[MBArtist] Wikidata image resolved', { mbid, hasImage: !!wikidataImage });
 
       return {
         id: mbid,
@@ -284,22 +247,18 @@
         imageUrl: wikidataImage || undefined,
         // MusicBrainz artist lookup may not include annotations reliably; omit profile
         country: mbArtist.country || undefined,
-        lifeSpan: mbArtist['life-span']
-          ? {
-              begin: mbArtist['life-span'].begin,
-              end: mbArtist['life-span'].end,
-              ended: mbArtist['life-span'].ended,
-            }
-          : undefined,
+        lifeSpan: mbArtist['life-span'] ? {
+          begin: mbArtist['life-span'].begin,
+          end: mbArtist['life-span'].end,
+          ended: mbArtist['life-span'].ended,
+        } : undefined,
         musicbrainzId: mbid,
-        urls:
-          mbArtist.relations
-            ?.filter((rel: any) => rel.type === 'official homepage')
-            .map((rel: any) => rel.url?.resource) || [],
-        aliases:
-          mbArtist.aliases?.map((alias: any) => ({
-            name: alias.name,
-          })) || [],
+        urls: mbArtist.relations
+          ?.filter((rel: any) => rel.type === 'official homepage')
+          .map((rel: any) => rel.url?.resource) || [],
+        aliases: mbArtist.aliases?.map((alias: any) => ({
+          name: alias.name,
+        })) || [],
       };
     } catch (error) {
       console.error('Error fetching MusicBrainz artist:', error);
@@ -310,13 +269,7 @@
   /**
    * Get artist from Discogs
    */
-<<<<<<< HEAD
-  private async getDiscogsArtist(
-    discogsId: string
-  ): Promise<UnifiedArtistDetails> {
-=======
   private async getDiscogsArtist(discogsId: string, skipLocalCache = false): Promise<UnifiedArtistDetails> {
->>>>>>> d94e1ba7
     if (!this.discogsClient) {
       throw new Error('Discogs client not configured');
     }
@@ -391,10 +344,7 @@
         return [];
       }
     } catch (e) {
-      console.warn(
-        '[UnifiedArtistService] Local lookup failed in getArtistDiscography:',
-        e
-      );
+      console.warn('[UnifiedArtistService] Local lookup failed in getArtistDiscography:', e);
     }
 
     // Not a local UUID; detect by format
@@ -436,20 +386,9 @@
 
   private async getMusicBrainzDiscography(mbid: string) {
     // Use queued browse for artist release-groups
-    const groupsResp =
-      await getQueuedMusicBrainzService().browseReleaseGroupsByArtist(
-        mbid,
-        100,
-        0
-      );
-    console.log(
-      '🎶 MB queue browse response keys:',
-      Object.keys(groupsResp || {})
-    );
-    console.log(
-      '🎶 MB queue browse sample item:',
-      groupsResp?.['release-groups']?.[0]
-    );
+    const groupsResp = await getQueuedMusicBrainzService().browseReleaseGroupsByArtist(mbid, 100, 0);
+    console.log('🎶 MB queue browse response keys:', Object.keys(groupsResp || {}));
+    console.log('🎶 MB queue browse sample item:', groupsResp?.['release-groups']?.[0]);
     const groups: any[] = groupsResp['release-groups'] || [];
 
     // Normalize, filter to main albums, and sort newest -> oldest
@@ -481,31 +420,18 @@
       source: 'musicbrainz' as const,
     }));
 
-    const mainAlbums = normalized.filter(
-      (item: { primaryType?: string; secondaryTypes: string[] }) => {
-        const isAlbum = (item.primaryType || '').toLowerCase() === 'album';
-        if (!isAlbum) return false;
-        const hasExcludedSecondary = item.secondaryTypes.some((t: string) =>
-          excludedSecondaryTypes.has(t.toLowerCase())
-        );
-        return !hasExcludedSecondary;
-      }
-    );
-
-    mainAlbums.sort(
-      (
-        a: { releaseDate: string | null },
-        b: { releaseDate: string | null }
-      ) => {
-        const aTime = a.releaseDate
-          ? Date.parse(a.releaseDate)
-          : (-Infinity as any);
-        const bTime = b.releaseDate
-          ? Date.parse(b.releaseDate)
-          : (-Infinity as any);
-        return (bTime as number) - (aTime as number);
-      }
-    );
+    const mainAlbums = normalized.filter((item: { primaryType?: string; secondaryTypes: string[] }) => {
+      const isAlbum = (item.primaryType || '').toLowerCase() === 'album';
+      if (!isAlbum) return false;
+      const hasExcludedSecondary = item.secondaryTypes.some((t: string) => excludedSecondaryTypes.has(t.toLowerCase()));
+      return !hasExcludedSecondary;
+    });
+
+    mainAlbums.sort((a: { releaseDate: string | null }, b: { releaseDate: string | null }) => {
+      const aTime = a.releaseDate ? Date.parse(a.releaseDate) : -Infinity as any;
+      const bTime = b.releaseDate ? Date.parse(b.releaseDate) : -Infinity as any;
+      return (bTime as number) - (aTime as number);
+    });
 
     // Fallback: if filtering yields nothing (API missing primaryType), show all normalized sorted
     if (mainAlbums.length === 0) {
@@ -532,15 +458,13 @@
       sort_order: 'desc',
     });
 
-    return (
-      releases.releases?.map((release: any) => ({
-        id: release.id.toString(),
-        title: release.title,
-        releaseDate: release.year ? `${release.year}-01-01` : null,
-        type: release.type,
-        source: 'discogs',
-      })) || []
-    );
+    return releases.releases?.map((release: any) => ({
+      id: release.id.toString(),
+      title: release.title,
+      releaseDate: release.year ? `${release.year}-01-01` : null,
+      type: release.type,
+      source: 'discogs',
+    })) || [];
   }
 }
 
