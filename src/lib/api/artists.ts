--- conflicted
+++ resolved
@@ -4,79 +4,6 @@
   return unifiedArtistService.getArtistDetails(id, options);
 }
 
-<<<<<<< HEAD
-// Create a client with consumer key and secret from environment variables
-const db = new Client({
-  userAgent: 'RecProject/1.0 +https://github.com/Marx-A00/rec',
-  consumerKey: process.env.CONSUMER_KEY,
-  consumerSecret: process.env.CONSUMER_SECRET,
-}).database();
-
-// Default placeholder image for artists without images
-const PLACEHOLDER_IMAGE = 'https://via.placeholder.com/400x400?text=No+Image';
-
-export async function getArtistDetails(id: string): Promise<ArtistDetails> {
-  if (!id) {
-    throw new Error('Artist ID is required');
-  }
-
-  console.log(`Fetching artist details for ID: ${id}`);
-
-  // Try to get the artist details
-  let artistDetails;
-  try {
-    artistDetails = await db.getArtist(id);
-    console.log(`Found artist: ${artistDetails.name}`);
-  } catch (artistError) {
-    console.error('Error fetching artist details:', artistError);
-    throw new Error('Artist not found');
-  }
-
-  // Get the best image URL
-  let imageUrl = PLACEHOLDER_IMAGE;
-  if (artistDetails.images && artistDetails.images.length > 0) {
-    // Find the largest image or use the first one
-    const bestImage = artistDetails.images.reduce(
-      (best: DiscogsImage, current: DiscogsImage) => {
-        if (!best) return current;
-        const bestSize = (best.width || 0) * (best.height || 0);
-        const currentSize = (current.width || 0) * (current.height || 0);
-        return currentSize > bestSize ? current : best;
-      }
-    );
-    imageUrl = bestImage.uri || bestImage.uri150 || PLACEHOLDER_IMAGE;
-  }
-
-  // Format the artist data
-  const artist: ArtistDetails = {
-    id: id.toString(),
-    title: artistDetails.name || 'Unknown Artist',
-    subtitle: artistDetails.realname || '',
-    type: 'artist',
-    image: {
-      url: imageUrl,
-      width: 400,
-      height: 400,
-      alt: `${artistDetails.name || 'Artist'} photo`,
-    },
-    // Additional artist-specific data
-    realname: artistDetails.realname || '',
-    profile: artistDetails.profile || '',
-    urls: artistDetails.urls || [],
-    aliases: artistDetails.aliases || [],
-    members: artistDetails.members || [],
-    groups: artistDetails.groups || [],
-    _discogs: {
-      type: 'artist',
-      uri: artistDetails.uri || '',
-      resource_url: artistDetails.resource_url || '',
-    },
-  };
-
-  console.log(`Successfully formatted artist: ${artist.title}`);
-  return artist;
-=======
 export async function getArtistDiscography(id: string) {
   return unifiedArtistService.getArtistDiscography(id);
->>>>>>> cbef613b
 }