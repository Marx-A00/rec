// Cloudflare Images API wrapper
const ACCOUNT_ID = process.env.CLOUDFLARE_ACCOUNT_ID!;
const API_TOKEN = process.env.CLOUDFLARE_API_TOKEN!;
const DELIVERY_URL =
  process.env.CLOUDFLARE_IMAGES_DELIVERY_URL ||
  `https://imagedelivery.net/${process.env.CLOUDFLARE_IMAGES_ACCOUNT_HASH}`;

const API_BASE_URL = `https://api.cloudflare.com/client/v4/accounts/${ACCOUNT_ID}/images/v1`;
// TODO: add images for albums to cloudflare
// TODO: Think about monitoring who can upload images and shit
export type ImageVariant =
  | 'thumbnail'
  | 'small'
  | 'medium'
  | 'large'
  | 'public';

// Upload image from URL (for caching external images)
export async function uploadImageFromUrl(
  url: string,
  id?: string,
  metadata?: Record<string, string>
) {
  const formData = new FormData();
  formData.append('url', url);
  if (id) formData.append('id', id);
  if (metadata) {
    formData.append('metadata', JSON.stringify(metadata));
  }

  const response = await fetch(API_BASE_URL, {
    method: 'POST',
    headers: {
      Authorization: `Bearer ${API_TOKEN}`,
    },
    body: formData,
  });

  const data = await response.json();

  if (!data.success) {
    throw new Error(data.errors?.[0]?.message || 'Failed to upload image');
  }

  return {
    id: data.result.id,
    url: `${DELIVERY_URL}/${data.result.id}/public`,
    variants: data.result.variants,
  };
}

// Upload image from file/blob
export async function uploadImageFromFile(
  file: File | Blob,
  id?: string,
  metadata?: Record<string, string>
) {
  const formData = new FormData();
  formData.append('file', file);
  if (id) formData.append('id', id);
  if (metadata) {
    formData.append('metadata', JSON.stringify(metadata));
  }

  const response = await fetch(API_BASE_URL, {
    method: 'POST',
    headers: {
      Authorization: `Bearer ${API_TOKEN}`,
    },
    body: formData,
  });

  const data = await response.json();

  if (!data.success) {
    throw new Error(data.errors?.[0]?.message || 'Failed to upload image');
  }

  return {
    id: data.result.id,
    url: `${DELIVERY_URL}/${data.result.id}/public`,
    variants: data.result.variants,
  };
}

// Get direct upload URL (for client-side uploads)
export async function getDirectUploadUrl() {
  const response = await fetch(`${API_BASE_URL}/direct_upload`, {
    method: 'POST',
    headers: {
      Authorization: `Bearer ${API_TOKEN}`,
    },
  });

  const data = await response.json();

  if (!data.success) {
    throw new Error(data.errors?.[0]?.message || 'Failed to get upload URL');
  }

  return {
    uploadURL: data.result.uploadURL,
    id: data.result.id,
  };
}

// Delete image
export async function deleteImage(imageId: string) {
  const response = await fetch(`${API_BASE_URL}/${imageId}`, {
    method: 'DELETE',
    headers: {
      Authorization: `Bearer ${API_TOKEN}`,
    },
  });

  const data = await response.json();

  if (!data.success) {
    throw new Error(data.errors?.[0]?.message || 'Failed to delete image');
  }

  return true;
}

// Helper to get image URL with specific dimensions
export function getImageUrl(
  imageId: string,
  options?: {
    width?: number;
    height?: number;
    variant?: ImageVariant;
    format?: 'auto' | 'webp' | 'avif' | 'json';
    quality?: number;
    blur?: number;
  }
) {
  if (!imageId) return '/placeholder-album.png';

<<<<<<< HEAD
  // Fallback if DELIVERY_URL is not set properly
  const deliveryUrl =
    DELIVERY_URL || `https://imagedelivery.net/F-PXhcq4KOZZUABhQIYZ4Q`;
=======
  // Use NEXT_PUBLIC_ prefixed env var for client-side, fallback to server-side or hardcoded
  const deliveryUrl =
    process.env.NEXT_PUBLIC_CLOUDFLARE_IMAGES_DELIVERY_URL ||
    DELIVERY_URL ||
    `https://imagedelivery.net/F-PXhcq4KOZZUABhQIYZ4Q`;
>>>>>>> d94e1ba7

  // Use variant if specified
  if (options?.variant) {
    return `${deliveryUrl}/${imageId}/${options.variant}`;
  }

  // Build custom transform URL
  const params = new URLSearchParams();
  if (options?.width) params.append('w', options.width.toString());
  if (options?.height) params.append('h', options.height.toString());
  if (options?.format) params.append('f', options.format);
  if (options?.quality) params.append('q', options.quality.toString());
  if (options?.blur) params.append('blur', options.blur.toString());

  const queryString = params.toString();
  return `${deliveryUrl}/${imageId}/public${queryString ? '?' + queryString : ''}`;
}

// Cache external album art
export async function cacheAlbumArt(
  externalUrl: string,
  albumId: string,
  albumTitle?: string
): Promise<{ id: string; url: string } | null> {
  try {
    const result = await uploadImageFromUrl(externalUrl, `album-${albumId}`, {
      type: 'album-art',
      albumId,
      albumTitle: albumTitle || '',
    });

    return { id: result.id, url: result.url };
  } catch (error) {
    console.error('Failed to cache album art:', error);
    return null;
  }
}

// Cache external artist image
export async function cacheArtistImage(
  externalUrl: string,
  artistId: string,
  artistName?: string
): Promise<{ id: string; url: string } | null> {
  try {
    const result = await uploadImageFromUrl(
      externalUrl,
      `artist-${artistId}`,
      {
        type: 'artist-image',
        artistId,
        artistName: artistName || '',
      }
    );

    return { id: result.id, url: result.url };
  } catch (error) {
    console.error('Failed to cache artist image:', error);
    return null;
  }
}<|MERGE_RESOLUTION|>--- conflicted
+++ resolved
@@ -1,19 +1,12 @@
 // Cloudflare Images API wrapper
 const ACCOUNT_ID = process.env.CLOUDFLARE_ACCOUNT_ID!;
 const API_TOKEN = process.env.CLOUDFLARE_API_TOKEN!;
-const DELIVERY_URL =
-  process.env.CLOUDFLARE_IMAGES_DELIVERY_URL ||
-  `https://imagedelivery.net/${process.env.CLOUDFLARE_IMAGES_ACCOUNT_HASH}`;
+const DELIVERY_URL = process.env.CLOUDFLARE_IMAGES_DELIVERY_URL || `https://imagedelivery.net/${process.env.CLOUDFLARE_IMAGES_ACCOUNT_HASH}`;
 
 const API_BASE_URL = `https://api.cloudflare.com/client/v4/accounts/${ACCOUNT_ID}/images/v1`;
 // TODO: add images for albums to cloudflare
 // TODO: Think about monitoring who can upload images and shit
-export type ImageVariant =
-  | 'thumbnail'
-  | 'small'
-  | 'medium'
-  | 'large'
-  | 'public';
+export type ImageVariant = 'thumbnail' | 'small' | 'medium' | 'large' | 'public';
 
 // Upload image from URL (for caching external images)
 export async function uploadImageFromUrl(
@@ -31,7 +24,7 @@
   const response = await fetch(API_BASE_URL, {
     method: 'POST',
     headers: {
-      Authorization: `Bearer ${API_TOKEN}`,
+      'Authorization': `Bearer ${API_TOKEN}`,
     },
     body: formData,
   });
@@ -65,7 +58,7 @@
   const response = await fetch(API_BASE_URL, {
     method: 'POST',
     headers: {
-      Authorization: `Bearer ${API_TOKEN}`,
+      'Authorization': `Bearer ${API_TOKEN}`,
     },
     body: formData,
   });
@@ -88,7 +81,7 @@
   const response = await fetch(`${API_BASE_URL}/direct_upload`, {
     method: 'POST',
     headers: {
-      Authorization: `Bearer ${API_TOKEN}`,
+      'Authorization': `Bearer ${API_TOKEN}`,
     },
   });
 
@@ -109,7 +102,7 @@
   const response = await fetch(`${API_BASE_URL}/${imageId}`, {
     method: 'DELETE',
     headers: {
-      Authorization: `Bearer ${API_TOKEN}`,
+      'Authorization': `Bearer ${API_TOKEN}`,
     },
   });
 
@@ -136,17 +129,11 @@
 ) {
   if (!imageId) return '/placeholder-album.png';
 
-<<<<<<< HEAD
-  // Fallback if DELIVERY_URL is not set properly
-  const deliveryUrl =
-    DELIVERY_URL || `https://imagedelivery.net/F-PXhcq4KOZZUABhQIYZ4Q`;
-=======
   // Use NEXT_PUBLIC_ prefixed env var for client-side, fallback to server-side or hardcoded
   const deliveryUrl =
     process.env.NEXT_PUBLIC_CLOUDFLARE_IMAGES_DELIVERY_URL ||
     DELIVERY_URL ||
     `https://imagedelivery.net/F-PXhcq4KOZZUABhQIYZ4Q`;
->>>>>>> d94e1ba7
 
   // Use variant if specified
   if (options?.variant) {
@@ -172,11 +159,15 @@
   albumTitle?: string
 ): Promise<{ id: string; url: string } | null> {
   try {
-    const result = await uploadImageFromUrl(externalUrl, `album-${albumId}`, {
-      type: 'album-art',
-      albumId,
-      albumTitle: albumTitle || '',
-    });
+    const result = await uploadImageFromUrl(
+      externalUrl,
+      `album-${albumId}`,
+      {
+        type: 'album-art',
+        albumId,
+        albumTitle: albumTitle || '',
+      }
+    );
 
     return { id: result.id, url: result.url };
   } catch (error) {
