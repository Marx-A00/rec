--- conflicted
+++ resolved
@@ -1,12 +1,5 @@
 import { PrismaClient } from '@prisma/client';
 import chalk from 'chalk';
-<<<<<<< HEAD
-import { QueuedMusicBrainzService, getQueuedMusicBrainzService } from '../musicbrainz/queue-service';
-import type { UnifiedSearchResult, SearchContext, SearchFilters, SortBy, IntelligentSearchResult } from '@/types/search';
-import { IntentDetector, type IntentAnalysis } from './IntentDetector';
-import { RecordingDataExtractor } from './RecordingDataExtractor';
-import type { RecordingSearchResult } from '../musicbrainz/basic-service';
-=======
 
 import type {
   UnifiedSearchResult,
@@ -21,7 +14,6 @@
 } from '../musicbrainz/queue-service';
 import { searchSpotifyArtists } from '../spotify/search';
 import { calculateStringSimilarity } from '../utils/string-similarity';
->>>>>>> b67d2b31
 
 export enum SearchSource {
   LOCAL = 'LOCAL',
@@ -89,22 +81,14 @@
 export class SearchOrchestrator {
   private prisma: PrismaClient;
   private musicbrainzService: QueuedMusicBrainzService;
-  private intentDetector: IntentDetector;
-  private dataExtractor: RecordingDataExtractor;
 
   constructor(
     prisma: PrismaClient,
     musicbrainzService?: QueuedMusicBrainzService
   ) {
     this.prisma = prisma;
-<<<<<<< HEAD
-    this.musicbrainzService = musicbrainzService || getQueuedMusicBrainzService();
-    this.intentDetector = new IntentDetector();
-    this.dataExtractor = new RecordingDataExtractor();
-=======
     this.musicbrainzService =
       musicbrainzService || getQueuedMusicBrainzService();
->>>>>>> b67d2b31
   }
 
   async search(options: SearchOptions): Promise<OrchestratedSearchResult> {
@@ -1169,337 +1153,4 @@
       },
     };
   }
-
-  /**
-   * Intelligent recording-first search with intent detection
-   * Replaces 3 parallel API calls with 1 single recording search + intent analysis
-   *
-   * @param query - Search query string
-   * @param limit - Maximum number of results to return
-   * @param options - Optional search configuration
-   * @returns IntelligentSearchResult with intent metadata and performance metrics
-   */
-  async intelligentSearch(
-    query: string,
-    limit: number = 20,
-    options?: {
-      includeMetadata?: boolean;
-      minConfidence?: number;
-    }
-  ): Promise<IntelligentSearchResult> {
-    const startTime = Date.now();
-
-    try {
-      // Step 1: Single recording search with optimized Lucene query
-      // Using "query AND status:official" instead of "artist:query" based on testing
-      const luceneQuery = `${query} AND status:official`;
-      const recordings = await this.musicbrainzService.searchRecordings(
-        luceneQuery,
-        limit * 2 // Get extra for better intent detection
-      );
-
-      // If no results, return empty response
-      if (recordings.length === 0) {
-        const endTime = Date.now();
-        return {
-          query,
-          totalResults: 0,
-          results: [],
-          intelligentMetadata: options?.includeMetadata ? {
-            intent: {
-              detected: 'MIXED',
-              confidence: 0,
-              reasoning: 'No recordings found',
-              weights: { track: 0.33, artist: 0.33, album: 0.34 }
-            },
-            performance: {
-              apiCalls: 1,
-              apiCallsSaved: 2,
-              totalDuration: endTime - startTime
-            },
-            matching: {
-              trackMatchScore: 0,
-              artistMatchScore: 0,
-              albumMatchScore: 0
-            }
-          } : undefined,
-          deduplicationApplied: false,
-          duplicatesRemoved: 0,
-          timing: {
-            totalDuration: endTime - startTime
-          }
-        };
-      }
-
-      // Step 2: Analyze intent using IntentDetector
-      const intentAnalysis = this.intentDetector.analyze(query, recordings);
-
-      // Step 3: Route to appropriate handler based on intent
-      let results: UnifiedSearchResult[];
-
-      switch (intentAnalysis.intent) {
-        case 'TRACK':
-          results = await this.handleTrackIntent(query, recordings, limit, intentAnalysis);
-          break;
-
-        case 'ARTIST':
-          results = await this.handleArtistIntent(query, recordings, limit, intentAnalysis);
-          break;
-
-        case 'ALBUM':
-          results = await this.handleAlbumIntent(query, recordings, limit, intentAnalysis);
-          break;
-
-        case 'MIXED':
-        default:
-          results = await this.handleMixedIntent(query, recordings, limit, intentAnalysis);
-          break;
-      }
-
-      // Step 4: Build final response with metadata
-      const endTime = Date.now();
-
-      return {
-        query,
-        totalResults: results.length,
-        results: results.slice(0, limit),
-        intelligentMetadata: options?.includeMetadata ? {
-          intent: {
-            detected: intentAnalysis.intent,
-            confidence: intentAnalysis.confidence,
-            reasoning: intentAnalysis.reasoning,
-            weights: intentAnalysis.weights
-          },
-          performance: {
-            apiCalls: 1,
-            apiCallsSaved: 2, // Old system used 3 calls for "ALL" search
-            totalDuration: endTime - startTime
-          },
-          matching: {
-            trackMatchScore: intentAnalysis.metadata.trackScore,
-            artistMatchScore: intentAnalysis.metadata.artistScore,
-            albumMatchScore: intentAnalysis.metadata.albumScore
-          }
-        } : undefined,
-        deduplicationApplied: false,
-        duplicatesRemoved: 0,
-        timing: {
-          totalDuration: endTime - startTime
-        }
-      };
-    } catch (error) {
-      const endTime = Date.now();
-      console.error('Error in intelligentSearch:', error);
-
-      // Return empty result with error handling
-      return {
-        query,
-        totalResults: 0,
-        results: [],
-        intelligentMetadata: options?.includeMetadata ? {
-          intent: {
-            detected: 'MIXED',
-            confidence: 0,
-            reasoning: `Error: ${error instanceof Error ? error.message : 'Unknown error'}`,
-            weights: { track: 0.33, artist: 0.33, album: 0.34 }
-          },
-          performance: {
-            apiCalls: 1,
-            apiCallsSaved: 2,
-            totalDuration: endTime - startTime
-          },
-          matching: {
-            trackMatchScore: 0,
-            artistMatchScore: 0,
-            albumMatchScore: 0
-          }
-        } : undefined,
-        deduplicationApplied: false,
-        duplicatesRemoved: 0,
-        timing: {
-          totalDuration: endTime - startTime
-        }
-      };
-    }
-  }
-
-  /**
-   * Handle TRACK intent: User is searching for a specific song/recording
-   * Strategy: Prioritize exact track title matches, then fuzzy matches
-   */
-  private async handleTrackIntent(
-    query: string,
-    recordings: RecordingSearchResult[],
-    limit: number,
-    intentAnalysis: IntentAnalysis
-  ): Promise<UnifiedSearchResult[]> {
-    // For track intent, show the matched track PLUS related content
-    // If weights indicate strong artist match too, use weighted interleaving
-
-    const { weights } = intentAnalysis;
-
-    // If artist weight is significant (>30%), use weighted interleaving
-    if (weights.artist > 0.3) {
-      return this.interleaveResults(recordings, weights, intentAnalysis.matchedEntity.id, limit);
-    }
-
-    // Otherwise, just prioritize the matched track
-    const results: UnifiedSearchResult[] = [];
-
-    // Add the primary matched track first
-    const matchedRecording = recordings.find(r => r.id === intentAnalysis.matchedEntity.id);
-    if (matchedRecording) {
-      results.push(this.mapMusicBrainzRecordingToUnifiedResult(matchedRecording));
-    }
-
-    // Add remaining recordings
-    for (const recording of recordings) {
-      if (recording.id !== intentAnalysis.matchedEntity.id) {
-        results.push(this.mapMusicBrainzRecordingToUnifiedResult(recording));
-      }
-
-      if (results.length >= limit * 2) break;
-    }
-
-    return results;
-  }
-
-  /**
-   * Handle ARTIST intent: User is searching for an artist
-   * Strategy: Group recordings by artist, return artist-centric results
-   */
-  private async handleArtistIntent(
-    query: string,
-    recordings: RecordingSearchResult[],
-    limit: number,
-    intentAnalysis: IntentAnalysis
-  ): Promise<UnifiedSearchResult[]> {
-    // For artist intent, show the artist's content
-    // Use weighted interleaving to show tracks AND albums by the artist
-
-    return this.interleaveResults(
-      recordings,
-      intentAnalysis.weights,
-      intentAnalysis.matchedEntity.id,
-      limit
-    );
-  }
-
-  /**
-   * Handle ALBUM intent: User is searching for an album/release
-   * Strategy: Group recordings by release, prioritize matched album
-   */
-  private async handleAlbumIntent(
-    query: string,
-    recordings: RecordingSearchResult[],
-    limit: number,
-    intentAnalysis: IntentAnalysis
-  ): Promise<UnifiedSearchResult[]> {
-    // For album intent, show tracks from the album
-    // Use weighted interleaving to also show related content
-
-    return this.interleaveResults(
-      recordings,
-      intentAnalysis.weights,
-      intentAnalysis.matchedEntity.id,
-      limit
-    );
-  }
-
-  /**
-   * Handle MIXED intent: Ambiguous search or general exploration
-   * Strategy: Return diverse results (tracks, artists, albums mixed)
-   */
-  private async handleMixedIntent(
-    query: string,
-    recordings: RecordingSearchResult[],
-    limit: number,
-    intentAnalysis: IntentAnalysis
-  ): Promise<UnifiedSearchResult[]> {
-    // Use weighted interleaving to show diverse results
-    return this.interleaveResults(
-      recordings,
-      intentAnalysis.weights,
-      intentAnalysis.matchedEntity.id,
-      limit
-    );
-  }
-
-  /**
-   * Interleave results based on weights to show diverse result types
-   * This ensures users see tracks, artists, and albums mixed appropriately
-   */
-  private interleaveResults(
-    recordings: RecordingSearchResult[],
-    weights: { track: number; artist: number; album: number },
-    matchedEntityId: string,
-    limit: number
-  ): UnifiedSearchResult[] {
-    // Group recordings by their relationship to the query
-    const trackResults: UnifiedSearchResult[] = [];
-    const artistRelatedResults: UnifiedSearchResult[] = [];
-    const albumRelatedResults: UnifiedSearchResult[] = [];
-
-    // Categorize each recording
-    for (const recording of recordings) {
-      const result = this.mapMusicBrainzRecordingToUnifiedResult(recording);
-
-      // Check if this recording is related to the matched entity
-      const isMatchedTrack = recording.id === matchedEntityId;
-      const isMatchedArtist = recording.artistCredit?.some(ac => ac.artist.id === matchedEntityId);
-      const isMatchedAlbum = recording.releases?.some(r => r.id === matchedEntityId);
-
-      if (isMatchedTrack) {
-        trackResults.unshift(result); // Matched track goes first
-      } else if (isMatchedArtist) {
-        artistRelatedResults.push(result);
-      } else if (isMatchedAlbum) {
-        albumRelatedResults.push(result);
-      } else {
-        trackResults.push(result); // Other tracks go to general track pool
-      }
-    }
-
-    // Calculate how many results to take from each category
-    const totalNeeded = limit * 2; // Get extra for deduplication
-    const trackCount = Math.round(totalNeeded * weights.track);
-    const artistCount = Math.round(totalNeeded * weights.artist);
-    const albumCount = Math.round(totalNeeded * weights.album);
-
-    // Interleave results proportionally
-    const results: UnifiedSearchResult[] = [];
-    let trackIndex = 0;
-    let artistIndex = 0;
-    let albumIndex = 0;
-
-    // Add results in weighted order
-    while (results.length < totalNeeded) {
-      // Add tracks based on weight
-      for (let i = 0; i < Math.ceil(weights.track * 10) && trackIndex < trackResults.length; i++) {
-        if (results.length >= totalNeeded) break;
-        results.push(trackResults[trackIndex++]);
-      }
-
-      // Add artist-related results based on weight
-      for (let i = 0; i < Math.ceil(weights.artist * 10) && artistIndex < artistRelatedResults.length; i++) {
-        if (results.length >= totalNeeded) break;
-        results.push(artistRelatedResults[artistIndex++]);
-      }
-
-      // Add album-related results based on weight
-      for (let i = 0; i < Math.ceil(weights.album * 10) && albumIndex < albumRelatedResults.length; i++) {
-        if (results.length >= totalNeeded) break;
-        results.push(albumRelatedResults[albumIndex++]);
-      }
-
-      // Safety check: if we've exhausted all categories, break
-      if (trackIndex >= trackResults.length &&
-          artistIndex >= artistRelatedResults.length &&
-          albumIndex >= albumRelatedResults.length) {
-        break;
-      }
-    }
-
-    return results;
-  }
 }