--- conflicted
+++ resolved
@@ -1,16 +1,6 @@
 import { PrismaClient } from '@prisma/client';
-
-import type {
-  UnifiedSearchResult,
-  SearchContext,
-  SearchFilters,
-  SortBy,
-} from '@/types/search';
-
-import {
-  QueuedMusicBrainzService,
-  getQueuedMusicBrainzService,
-} from '../musicbrainz/queue-service';
+import { QueuedMusicBrainzService, getQueuedMusicBrainzService } from '../musicbrainz/queue-service';
+import type { UnifiedSearchResult, SearchContext, SearchFilters, SortBy } from '@/types/search';
 
 export enum SearchSource {
   LOCAL = 'LOCAL',
@@ -76,13 +66,9 @@
   private prisma: PrismaClient;
   private musicbrainzService: QueuedMusicBrainzService;
 
-  constructor(
-    prisma: PrismaClient,
-    musicbrainzService?: QueuedMusicBrainzService
-  ) {
+  constructor(prisma: PrismaClient, musicbrainzService?: QueuedMusicBrainzService) {
     this.prisma = prisma;
-    this.musicbrainzService =
-      musicbrainzService || getQueuedMusicBrainzService();
+    this.musicbrainzService = musicbrainzService || getQueuedMusicBrainzService();
   }
 
   async search(options: SearchOptions): Promise<OrchestratedSearchResult> {
@@ -182,42 +168,42 @@
                 artists: {
                   some: {
                     artist: {
-                      name: { contains: query, mode: 'insensitive' },
-                    },
-                  },
-                },
-              },
-            ],
+                      name: { contains: query, mode: 'insensitive' }
+                    }
+                  }
+                }
+              }
+            ]
           },
           include: {
             artists: {
               include: {
-                artist: true,
-              },
-            },
+                artist: true
+              }
+            }
           },
           take: limit,
-          orderBy: [{ title: 'asc' }],
+          orderBy: [
+            { title: 'asc' }
+          ]
         });
 
-        results.push(
-          ...albums.map(album => this.mapAlbumToUnifiedResult(album))
-        );
+        results.push(...albums.map(album => this.mapAlbumToUnifiedResult(album)));
       }
 
       if (types.includes('artist')) {
         // Use Prisma's regular query for artists
         const artists = await this.prisma.artist.findMany({
           where: {
-            name: { contains: query, mode: 'insensitive' },
+            name: { contains: query, mode: 'insensitive' }
           },
           take: limit,
-          orderBy: [{ name: 'asc' }],
+          orderBy: [
+            { name: 'asc' }
+          ]
         });
 
-        results.push(
-          ...artists.map(artist => this.mapArtistToUnifiedResult(artist))
-        );
+        results.push(...artists.map(artist => this.mapArtistToUnifiedResult(artist)));
       }
 
       if (types.includes('track')) {
@@ -230,36 +216,36 @@
                 artists: {
                   some: {
                     artist: {
-                      name: { contains: query, mode: 'insensitive' },
-                    },
-                  },
-                },
-              },
-            ],
+                      name: { contains: query, mode: 'insensitive' }
+                    }
+                  }
+                }
+              }
+            ]
           },
           include: {
             album: {
               include: {
                 artists: {
                   include: {
-                    artist: true,
-                  },
-                },
-              },
+                    artist: true
+                  }
+                }
+              }
             },
             artists: {
               include: {
-                artist: true,
-              },
-            },
+                artist: true
+              }
+            }
           },
           take: limit,
-          orderBy: [{ title: 'asc' }],
+          orderBy: [
+            { title: 'asc' }
+          ]
         });
 
-        results.push(
-          ...tracks.map(track => this.mapTrackToUnifiedResult(track))
-        );
+        results.push(...tracks.map(track => this.mapTrackToUnifiedResult(track)));
       }
 
       const endTime = Date.now();
@@ -331,18 +317,13 @@
 
       if (types.includes('album')) {
         promises.push(
-          this.musicbrainzService
-            .searchReleaseGroups(query, limit * 2) // Get extra to filter
+          this.musicbrainzService.searchReleaseGroups(query, limit * 2) // Get extra to filter
             .then(releaseGroups => {
               // Sort by MusicBrainz score and filter by quality
               const sorted = releaseGroups
                 .sort((a, b) => (b.score || 0) - (a.score || 0))
                 .slice(0, limit);
-              results.push(
-                ...sorted.map(rg =>
-                  this.mapMusicBrainzReleaseToUnifiedResult(rg)
-                )
-              );
+              results.push(...sorted.map(rg => this.mapMusicBrainzReleaseToUnifiedResult(rg)));
             })
             .catch(err => {
               console.error('Error searching MusicBrainz albums:', err);
@@ -352,16 +333,6 @@
 
       if (types.includes('artist')) {
         promises.push(
-<<<<<<< HEAD
-          this.musicbrainzService
-            .searchArtists(query, limit)
-            .then(artists => {
-              results.push(
-                ...artists.map(artist =>
-                  this.mapMusicBrainzArtistToUnifiedResult(artist)
-                )
-              );
-=======
           this.musicbrainzService.searchArtists(query, limit)
             .then(async (artists) => {
               const resolveImages = opts?.resolveArtistImages === true;
@@ -389,7 +360,6 @@
                 const fastResults = filtered.map(artist => this.mapMusicBrainzArtistToUnifiedResultSync(artist));
                 results.push(...fastResults);
               }
->>>>>>> d94e1ba7
             })
             .catch(err => {
               console.error('Error searching MusicBrainz artists:', err);
@@ -399,14 +369,9 @@
 
       if (types.includes('track')) {
         promises.push(
-          this.musicbrainzService
-            .searchRecordings(query, limit)
+          this.musicbrainzService.searchRecordings(query, limit)
             .then(recordings => {
-              results.push(
-                ...recordings.map(rec =>
-                  this.mapMusicBrainzRecordingToUnifiedResult(rec)
-                )
-              );
+              results.push(...recordings.map(rec => this.mapMusicBrainzRecordingToUnifiedResult(rec)));
             })
             .catch(err => {
               console.error('Error searching MusicBrainz tracks:', err);
@@ -454,12 +419,10 @@
     try {
       // TODO: Move Discogs client initialization to a service class
       // For now, create client inline (same as old route.ts)
-      const { Client: Discogs } = await import('disconnect');
+      const Discogs = require('disconnect').Client;
       const db = new Discogs({
         userAgent: 'RecProject/1.0',
-        userToken:
-          process.env.DISCOGS_TOKEN ||
-          'QJRXBuUbvTQccgvYSRgKPPjJEPHAZoRJVkRQSRXW',
+        userToken: process.env.DISCOGS_TOKEN || 'QJRXBuUbvTQccgvYSRgKPPjJEPHAZoRJVkRQSRXW'
       }).database();
 
       const results: UnifiedSearchResult[] = [];
@@ -472,11 +435,9 @@
         });
 
         if (searchResults.results && searchResults.results.length > 0) {
-          results.push(
-            ...searchResults.results.map((result: any) =>
-              this.mapDiscogsToUnifiedResult(result)
-            )
-          );
+          results.push(...searchResults.results.map((result: any) =>
+            this.mapDiscogsToUnifiedResult(result)
+          ));
         }
       }
 
@@ -593,13 +554,7 @@
 
     // Priority 1: Check for exact ID matches (most reliable)
     // Check if the result has a MusicBrainz ID (either as main ID for MB results, or in metadata)
-    if (
-      result.id &&
-      result.type === 'album' &&
-      result.id.match(
-        /^[0-9a-f]{8}-[0-9a-f]{4}-[0-9a-f]{4}-[0-9a-f]{4}-[0-9a-f]{12}$/
-      )
-    ) {
+    if (result.id && result.type === 'album' && result.id.match(/^[0-9a-f]{8}-[0-9a-f]{4}-[0-9a-f]{4}-[0-9a-f]{4}-[0-9a-f]{12}$/)) {
       // This is a MusicBrainz ID (UUID format)
       keys.push(`musicbrainz:${result.id}`);
     }
@@ -615,10 +570,7 @@
     return keys;
   }
 
-  private shouldReplaceResult(
-    existing: UnifiedSearchResult,
-    candidate: UnifiedSearchResult
-  ): boolean {
+  private shouldReplaceResult(existing: UnifiedSearchResult, candidate: UnifiedSearchResult): boolean {
     // Prefer local database results over external (they have richer data)
     if (existing.id.startsWith('cm') && !candidate.id.startsWith('cm')) {
       return false; // Keep local result
@@ -696,11 +648,6 @@
     };
   }
 
-<<<<<<< HEAD
-  private mapMusicBrainzReleaseToUnifiedResult(
-    release: any
-  ): UnifiedSearchResult {
-=======
   /**
    * Wikimedia image resolution helpers (copied from unified-artist-service.ts)
    */
@@ -752,7 +699,6 @@
   }
 
   private mapMusicBrainzReleaseToUnifiedResult(release: any): UnifiedSearchResult {
->>>>>>> d94e1ba7
     // Build subtitle showing release type
     let subtitle = release.primaryType || 'Release';
     if (release.secondaryTypes && release.secondaryTypes.length > 0) {
@@ -773,12 +719,10 @@
       type: 'album',
       title: release.title,
       subtitle,
-      artist:
-        release.artistCredit?.[0]?.artist?.name ||
-        release['artist-credit']?.[0]?.artist?.name ||
-        'Unknown Artist',
-      releaseDate:
-        release.firstReleaseDate || release['first-release-date'] || null,
+      artist: release.artistCredit?.[0]?.artist?.name ||
+              release['artist-credit']?.[0]?.artist?.name ||
+              'Unknown Artist',
+      releaseDate: release.firstReleaseDate || release['first-release-date'] || null,
       genre: release.tags?.map((t: any) => t.name) || [],
       label: '',
       source: 'musicbrainz', // Mark as external MusicBrainz result
@@ -796,11 +740,6 @@
     };
   }
 
-<<<<<<< HEAD
-  private mapMusicBrainzArtistToUnifiedResult(
-    artist: any
-  ): UnifiedSearchResult {
-=======
   private async mapMusicBrainzArtistToUnifiedResult(artist: any, resolveImage: boolean = false): Promise<UnifiedSearchResult> {
     // Try to get Wikimedia image: search results don't include relations,
     // so fetch full artist with url-rels to extract Wikidata QID
@@ -816,7 +755,6 @@
       }
     }
 
->>>>>>> d94e1ba7
     return {
       id: artist.id,
       type: 'artist',
@@ -857,11 +795,6 @@
     };
   }
 
-<<<<<<< HEAD
-  private mapMusicBrainzRecordingToUnifiedResult(
-    recording: any
-  ): UnifiedSearchResult {
-=======
   private filterArtistResults(
     query: string,
     artists: Array<{ id: string; name: string; score?: number; type?: string; tags?: any[] }>,
@@ -908,7 +841,6 @@
 
     // Support both 'firstReleaseDate' and 'first-release-date'
     const firstRelease = recording.firstReleaseDate || recording['first-release-date'] || null;
->>>>>>> d94e1ba7
     return {
       id: recording.id,
       type: 'track',
@@ -932,8 +864,7 @@
   }
 
   private mapTrackToUnifiedResult(track: any): UnifiedSearchResult {
-    const primaryArtist =
-      track.artists?.[0]?.artist || track.album?.artists?.[0]?.artist;
+    const primaryArtist = track.artists?.[0]?.artist || track.album?.artists?.[0]?.artist;
 
     return {
       id: track.id,
@@ -955,9 +886,7 @@
         numberOfTracks: 1,
       },
       _discogs: {
-        uri: track.discogsReleaseId
-          ? `/releases/${track.discogsReleaseId}`
-          : undefined,
+        uri: track.discogsReleaseId ? `/releases/${track.discogsReleaseId}` : undefined,
       },
     };
   }
