--- conflicted
+++ resolved
@@ -5,13 +5,10 @@
   return (
     <div className="flex items-center justify-center min-h-screen bg-black">
       <div className="flex flex-row space-x-4">
-<<<<<<< HEAD
         <SignInButton />
-=======
         <Link href="/profile"
         className="text-white bg-red-500 hover:bg-red-700 font-bold py-4 px-8 rounded-full text-lg shadow-lg"
         >My Profile</Link>
->>>>>>> c1b31ae0
         <button className="text-white bg-red-500 hover:bg-red-700 font-bold py-4 px-8 rounded-full text-lg shadow-lg">
           Button 2
         </button>
