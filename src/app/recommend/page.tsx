"use client";

import Image from "next/image";
import Link from 'next/link';
import { useState, useEffect, ChangeEvent, FormEvent } from 'react';

interface Track {
  id: string;
  title: string;
  duration: number; // in seconds
  trackNumber: number;
}

interface Recommendation {
  id: string;
  raitingOwner: string;
  basisAlbum: Album;
  recommendedAlbum: Album;
  score: number;
}

interface Album {
  id: string;
  title: string;
  artist: string;
  releaseDate: string; // ISO 8601 format: "YYYY-MM-DD"
  genre: string[];
  label: string;
  image: {
    url: string;
    width: number;
    height: number;
    alt?: string;
  };
  tracks: Track[];
  metadata?: {
    totalDuration: number; // in seconds
    numberOfTracks: number;
    format?: string; // e.g., "CD", "Vinyl", "Digital"
    barcode?: string;
  };
}

// Sample albums for initial state
const defaultAlbum: Album = {
  id: "",
  title: "",
  artist: "",
  releaseDate: "",
  genre: [],
  label: "",
  image: {
    url: "https://via.placeholder.com/400x400?text=No+Image",
    width: 400,
    height: 400,
    alt: "Album placeholder",
  },
  tracks: [],
  metadata: {
    totalDuration: 0,
    numberOfTracks: 0,
  },
};

export default function CreateRecommendationPage() {
    const [searchQuery, setSearchQuery] = useState<string>('');
    const [score, setScore] = useState<number>(7);
    const [selectedBasisAlbum, setSelectedBasisAlbum] = useState<Album | null>(null);
    const [selectedRecommendedAlbum, setSelectedRecommendedAlbum] = useState<Album | null>(null);
    const [searchResults, setSearchResults] = useState<Album[]>([]);
    const [isSearchingForBasis, setIsSearchingForBasis] = useState<boolean>(true);
    const [isLoading, setIsLoading] = useState<boolean>(false);
    const [error, setError] = useState<string | null>(null);

    // Debounced search function
    useEffect(() => {
        const timer = setTimeout(() => {
            if (searchQuery.trim().length > 2) {
                searchAlbums(searchQuery);
            } else {
                setSearchResults([]);
            }
        }, 500);

        return () => clearTimeout(timer);
    }, [searchQuery]);

    const searchAlbums = async (query: string) => {
        setIsLoading(true);
        setError(null);
        
        try {
            console.log(`Searching for: ${query}`);
            const response = await fetch(`/api/albums/search?query=${encodeURIComponent(query)}`);
            
            if (!response.ok) {
                const errorData = await response.json();
                throw new Error(errorData.error || 'Failed to search albums');
            }
            
            const data = await response.json();
            console.log(`Found ${data.albums?.length || 0} albums`);
            setSearchResults(data.albums || []);
        } catch (err: any) {
            console.error('Error searching albums:', err);
            setError(`Failed to search albums: ${err.message}`);
            setSearchResults([]);
        } finally {
            setIsLoading(false);
        }
    };

    const fetchAlbumDetails = async (albumId: string): Promise<Album | null> => {
        setIsLoading(true);
        try {
            console.log(`Fetching details for album ID: ${albumId}`);
            const response = await fetch(`/api/albums/${albumId}`);
            
            if (!response.ok) {
                const errorData = await response.json();
                throw new Error(errorData.error || 'Failed to fetch album details');
            }
            
            const data = await response.json();
            console.log(`Got details for: ${data.album?.title}`);
            return data.album || null;
        } catch (err: any) {
            console.error('Error fetching album details:', err);
            setError(`Failed to fetch album details: ${err.message}`);
            return null;
        } finally {
            setIsLoading(false);
        }
    };

    const handleSearchChange = (e: ChangeEvent<HTMLInputElement>) => {
        setSearchQuery(e.target.value);
    };

    const handleScoreChange = (e: ChangeEvent<HTMLInputElement>) => {
        setScore(Number(e.target.value));
    };

    const handleAlbumSelect = async (album: Album) => {
        // Fetch detailed album information
        const detailedAlbum = await fetchAlbumDetails(album.id);
        
        if (detailedAlbum) {
            if (isSearchingForBasis) {
                setSelectedBasisAlbum(detailedAlbum);
            } else {
                setSelectedRecommendedAlbum(detailedAlbum);
            }
        } else {
            // If we couldn't get detailed info, use the search result
            if (isSearchingForBasis) {
                setSelectedBasisAlbum(album);
            } else {
                setSelectedRecommendedAlbum(album);
            }
        }
        
        setSearchQuery('');
        setSearchResults([]);
    };

    const handleSubmit = (e: FormEvent) => {
        e.preventDefault();
        
        if (!selectedBasisAlbum || !selectedRecommendedAlbum) {
            setError('Please select both a basis album and a recommended album');
            return;
        }
        
        // Create the recommendation object
        const recommendation: Recommendation = {
            id: Date.now().toString(), // Generate a temporary ID
            raitingOwner: "current-user", // In a real app, this would be the logged-in user
            basisAlbum: selectedBasisAlbum,
            recommendedAlbum: selectedRecommendedAlbum,
            score,
        };
        
        // Log the recommendation data
        console.log('Recommendation created:', recommendation);
        
        // In a real app, you would send this data to your backend
        alert('Recommendation created! Check the console for details.');
    };

    const switchAlbumType = (isBasis: boolean) => {
        if (isBasis !== isSearchingForBasis) {
            setIsSearchingForBasis(isBasis);
            setSearchQuery('');
            setSearchResults([]);
        }
    };

    return (
<<<<<<< HEAD
      <div className="flex flex-col items-center justify-center min-h-screen bg-black">
      <div className="flex flex-col gap-4 items-center">
          <Link href="/"
          className="text-white bg-red-500 hover:bg-red-700 font-bold mb-20 py-4 px-8 rounded-full text-lg shadow-lg"
          >home</Link>
        <h1 className="text-4xl font-bold text-center pb-10">Create Recommendation</h1>
        <div className="flex gap-4">
          <div id="basis-album">
            <Image 
              src={album1.image.url} 
              alt={album1.image.alt || ''} 
              width={400} 
              height={400} 
            />
            {album1.title}
          </div>
          <div id="recommended-album">
            <Image 
              src={album2.image.url} 
              alt={album2.image.alt || ''} 
              width={400} 
              height={400}
            />
            {album2.title}
          </div>
=======
        <div className="flex flex-col items-center justify-center min-h-screen p-4">
            <div className="flex flex-col gap-4 items-center max-w-4xl w-full">
                <Link href="/"
                    className="text-white bg-red-500 hover:bg-red-700 font-bold mb-10 py-4 px-8 rounded-full text-lg shadow-lg"
                >home</Link>
                <h1 className="text-4xl font-bold text-center pb-6">Create Recommendation</h1>
                
                {error && (
                    <div className="w-full bg-red-100 border border-red-400 text-red-700 px-4 py-3 rounded relative mb-4">
                        {error}
                    </div>
                )}
                
                <form onSubmit={handleSubmit} className="w-full space-y-6">
                    <div className="space-y-4">
                        <div className="flex items-center justify-between">
                            <h2 className="text-xl font-semibold">
                                Search for {isSearchingForBasis ? "Basis" : "Recommended"} Album
                            </h2>
                        </div>
                        
                        <div className="relative">
                            <input 
                                type="text" 
                                value={searchQuery}
                                onChange={handleSearchChange}
                                placeholder="Search for an album by title or artist" 
                                className="border-2 border-gray-300 p-2 rounded-lg w-full text-gray-800"
                            />
                            {isLoading && (
                                <div className="absolute right-3 top-3">
                                    <div className="animate-spin rounded-full h-5 w-5 border-b-2 border-gray-900"></div>
                                </div>
                            )}
                        </div>
                        
                        {searchResults.length > 0 && (
                            <div className="border rounded-lg overflow-hidden max-h-60 overflow-y-auto">
                                {searchResults.map(album => (
                                    <div 
                                        key={album.id}
                                        onClick={() => handleAlbumSelect(album)}
                                        className="flex items-center p-2 hover:bg-gray-100 cursor-pointer"
                                    >
                                        <div className="w-12 h-12 relative mr-3">
                                            <Image 
                                                src={album.image.url} 
                                                alt={album.image.alt || ''} 
                                                fill
                                                sizes="48px"
                                                style={{ objectFit: 'cover' }}
                                                className="rounded"
                                            />
                                        </div>
                                        <div>
                                            <div className="font-medium">{album.title}</div>
                                            <div className="text-sm text-gray-600">{album.artist}</div>
                                        </div>
                                    </div>
                                ))}
                            </div>
                        )}
                    </div>
                    
                    <div className="flex flex-col md:flex-row gap-6 justify-center">
                        <div 
                            className={`flex-1 border p-4 rounded-lg cursor-pointer transition-all ${isSearchingForBasis ? 'border-blue-500 border-2 shadow-lg' : 'hover:border-gray-400'}`}
                            onClick={() => switchAlbumType(true)}
                        >
                            <h3 className="text-lg font-medium mb-2">Basis Album</h3>
                            {selectedBasisAlbum ? (
                                <div className="flex flex-col items-center">
                                    <div className="relative w-full aspect-square mb-2">
                                        <Image 
                                            src={selectedBasisAlbum.image.url} 
                                            alt={selectedBasisAlbum.image.alt || ''} 
                                            fill
                                            sizes="(max-width: 768px) 100vw, 400px"
                                            style={{ objectFit: 'cover' }}
                                            className="rounded"
                                        />
                                    </div>
                                    <div className="text-center">
                                        <div className="font-bold">{selectedBasisAlbum.title}</div>
                                        <div className="text-gray-600">{selectedBasisAlbum.artist}</div>
                                        {selectedBasisAlbum.releaseDate && (
                                            <div className="text-sm text-gray-500">{selectedBasisAlbum.releaseDate}</div>
                                        )}
                                        {selectedBasisAlbum.genre.length > 0 && (
                                            <div className="text-sm text-gray-500 mt-1">
                                                {selectedBasisAlbum.genre.join(', ')}
                                            </div>
                                        )}
                                    </div>
                                </div>
                            ) : (
                                <div className="text-center text-gray-500 py-10">
                                    {isSearchingForBasis ? "Search for an album above" : "Click to search for a basis album"}
                                </div>
                            )}
                        </div>
                        
                        <div 
                            className={`flex-1 border p-4 rounded-lg cursor-pointer transition-all ${!isSearchingForBasis ? 'border-blue-500 border-2 shadow-lg' : 'hover:border-gray-400'}`}
                            onClick={() => switchAlbumType(false)}
                        >
                            <h3 className="text-lg font-medium mb-2">Recommended Album</h3>
                            {selectedRecommendedAlbum ? (
                                <div className="flex flex-col items-center">
                                    <div className="relative w-full aspect-square mb-2">
                                        <Image 
                                            src={selectedRecommendedAlbum.image.url} 
                                            alt={selectedRecommendedAlbum.image.alt || ''} 
                                            fill
                                            sizes="(max-width: 768px) 100vw, 400px"
                                            style={{ objectFit: 'cover' }}
                                            className="rounded"
                                        />
                                    </div>
                                    <div className="text-center">
                                        <div className="font-bold">{selectedRecommendedAlbum.title}</div>
                                        <div className="text-gray-600">{selectedRecommendedAlbum.artist}</div>
                                        {selectedRecommendedAlbum.releaseDate && (
                                            <div className="text-sm text-gray-500">{selectedRecommendedAlbum.releaseDate}</div>
                                        )}
                                        {selectedRecommendedAlbum.genre.length > 0 && (
                                            <div className="text-sm text-gray-500 mt-1">
                                                {selectedRecommendedAlbum.genre.join(', ')}
                                            </div>
                                        )}
                                    </div>
                                </div>
                            ) : (
                                <div className="text-center text-gray-500 py-10">
                                    {!isSearchingForBasis ? "Search for an album above" : "Click to search for a recommended album"}
                                </div>
                            )}
                        </div>
                    </div>
                    
                    <div className="space-y-2">
                        <label htmlFor="score" className="block text-lg font-semibold">
                            Score: {score}/10
                        </label>
                        <input 
                            type="range" 
                            id="score"
                            min="1" 
                            max="10" 
                            value={score}
                            onChange={handleScoreChange}
                            className="w-full h-2 bg-gray-200 rounded-lg appearance-none cursor-pointer"
                        />
                        <div className="flex justify-between text-xs text-gray-600">
                            <span>1</span>
                            <span>2</span>
                            <span>3</span>
                            <span>4</span>
                            <span>5</span>
                            <span>6</span>
                            <span>7</span>
                            <span>8</span>
                            <span>9</span>
                            <span>10</span>
                        </div>
                    </div>
                    
                    <button 
                        type="submit"
                        className="w-full bg-green-500 hover:bg-green-600 text-white font-bold py-3 px-4 rounded-lg shadow transition-colors"
                        disabled={!selectedBasisAlbum || !selectedRecommendedAlbum}
                    >
                        Create Recommendation
                    </button>
                </form>
            </div>
>>>>>>> ed180365
        </div>
    );
}<|MERGE_RESOLUTION|>--- conflicted
+++ resolved
@@ -197,33 +197,6 @@
     };
 
     return (
-<<<<<<< HEAD
-      <div className="flex flex-col items-center justify-center min-h-screen bg-black">
-      <div className="flex flex-col gap-4 items-center">
-          <Link href="/"
-          className="text-white bg-red-500 hover:bg-red-700 font-bold mb-20 py-4 px-8 rounded-full text-lg shadow-lg"
-          >home</Link>
-        <h1 className="text-4xl font-bold text-center pb-10">Create Recommendation</h1>
-        <div className="flex gap-4">
-          <div id="basis-album">
-            <Image 
-              src={album1.image.url} 
-              alt={album1.image.alt || ''} 
-              width={400} 
-              height={400} 
-            />
-            {album1.title}
-          </div>
-          <div id="recommended-album">
-            <Image 
-              src={album2.image.url} 
-              alt={album2.image.alt || ''} 
-              width={400} 
-              height={400}
-            />
-            {album2.title}
-          </div>
-=======
         <div className="flex flex-col items-center justify-center min-h-screen p-4">
             <div className="flex flex-col gap-4 items-center max-w-4xl w-full">
                 <Link href="/"
@@ -400,7 +373,6 @@
                     </button>
                 </form>
             </div>
->>>>>>> ed180365
         </div>
     );
 }