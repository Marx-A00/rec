--- conflicted
+++ resolved
@@ -283,15 +283,18 @@
             <Avatar className='w-32 h-32 border-2 border-zinc-800'>
               <AvatarImage src={currentUser.image} alt={currentUser.name} />
               <AvatarFallback className='bg-zinc-800 text-cosmic-latte text-2xl'>
-                {currentUser.name?.charAt(0) || 'A'}
+                {currentUser.name.charAt(0)}
               </AvatarFallback>
             </Avatar>
             <div className='text-center md:text-left flex-1'>
               <div className='flex flex-col md:flex-row md:items-start md:justify-between gap-4'>
                 <div>
-                  <h1 className='text-4xl font-bold mb-4 text-cosmic-latte'>
-                    {currentUser.name || 'Anonymous music enjoyer'}
+                  <h1 className='text-4xl font-bold mb-2 text-cosmic-latte'>
+                    {currentUser.name}
                   </h1>
+                  <p className='text-zinc-400 mb-4 text-lg'>
+                    {currentUser.username}
+                  </p>
                 </div>
                 <div className='flex-shrink-0 flex gap-3'>
                   {isOwnProfile ? (
@@ -458,51 +461,6 @@
                   <p>{allAlbums.length} albums in collection</p>
                 </div>
 
-<<<<<<< HEAD
-                {/* Album Grid */}
-                <div className='grid grid-cols-2 sm:grid-cols-3 md:grid-cols-4 lg:grid-cols-5 xl:grid-cols-6 gap-4'>
-                  {allAlbums.map(collectionAlbum => (
-                    <div
-                      key={collectionAlbum.id}
-                      className='relative group cursor-pointer transform transition-all duration-200 hover:scale-105 hover:z-10'
-                      onClick={e => handleAlbumClick(collectionAlbum, e)}
-                      title={`${collectionAlbum.albumTitle} by ${collectionAlbum.albumArtist}\nClick to view details • Ctrl/Cmd+Click to navigate to album page`}
-                    >
-                      <AlbumImage
-                        src={collectionAlbum.albumImageUrl}
-                        alt={`${collectionAlbum.albumTitle} by ${collectionAlbum.albumArtist}`}
-                        width={128}
-                        height={128}
-                        className='w-full aspect-square rounded object-cover border border-zinc-800 group-hover:border-zinc-600 transition-colors'
-                      />
-                      <div className='absolute inset-0 bg-black bg-opacity-0 group-hover:bg-opacity-70 transition-all duration-200 rounded flex items-center justify-center'>
-                        <div className='opacity-0 group-hover:opacity-100 text-cosmic-latte text-xs text-center p-2 transform translate-y-2 group-hover:translate-y-0 transition-all duration-200 w-full max-w-[calc(100%-16px)]'>
-                          <p className='font-medium truncate mb-1'>
-                            {collectionAlbum.albumTitle}
-                          </p>
-                          <p className='text-zinc-300 truncate mb-1'>
-                            {collectionAlbum.albumArtist}
-                          </p>
-                          {collectionAlbum.personalRating && (
-                            <p className='text-emeraled-green text-xs'>
-                              ★ {collectionAlbum.personalRating}/10
-                            </p>
-                          )}
-                          <p className='text-zinc-400 text-xs mt-1'>
-                            Click to view
-                          </p>
-                        </div>
-                      </div>
-                      {/* Added date indicator */}
-                      <div className='absolute top-2 right-2 opacity-0 group-hover:opacity-100 transition-opacity'>
-                        <span className='text-xs bg-black bg-opacity-75 text-zinc-300 px-1 py-0.5 rounded'>
-                          {new Date(collectionAlbum.addedAt).getFullYear()}
-                        </span>
-                      </div>
-                    </div>
-                  ))}
-                </div>
-=======
                 {/* Sortable Album Grid */}
                 <SortableAlbumGrid
                   albums={sortedAlbums}
@@ -516,7 +474,6 @@
                   isEditable={isOwnProfile}
                   className="mb-8"
                 />
->>>>>>> cbef613b
               </div>
             ) : (
               <div className='text-center py-12'>
@@ -542,13 +499,8 @@
                   <RecommendationCard
                     key={recommendation.id}
                     recommendation={recommendation}
-<<<<<<< HEAD
-                    currentUserId={isOwnProfile ? user.id : undefined}
-                    onAlbumClick={albumId => navigateToAlbum(albumId)}
-=======
                     currentUserId={user.id}
                     onAlbumClick={(albumId, _albumType) => navigateToAlbum(albumId)}
->>>>>>> cbef613b
                   />
                 ))}
               </div>
