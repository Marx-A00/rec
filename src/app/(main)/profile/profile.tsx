'use client';

import Link from 'next/link';
import { useEffect, useRef, useState, useMemo } from 'react';
import { Pencil, Settings } from 'lucide-react';

import { Avatar, AvatarFallback, AvatarImage } from '@/components/ui/avatar';
import { Button } from '@/components/ui/button';
import AlbumImage from '@/components/ui/AlbumImage';
import AlbumModal from '@/components/ui/AlbumModal';
import RecommendationCard from '@/components/recommendations/RecommendationCard';
import FollowButton from '@/components/profile/FollowButton';
import ProfileEditForm from '@/components/profile/ProfileEditForm';
import SortableAlbumGrid from '@/components/collections/SortableAlbumGrid';
import { useNavigation } from '@/hooks/useNavigation';
import { useUserCollectionsQuery } from '@/hooks/useUserCollectionsQuery';
import { useReorderCollectionAlbumsMutation } from '@/generated/graphql';
import { CollectionAlbum } from '@/types/collection';
import { RecommendationFieldsFragment } from '@/generated/graphql';

// TODO: fix the whole client and server components shit

interface User {
  id: string;
  name: string;
  email: string | null;
  image: string;
  username: string;
  bio: string;
  followersCount: number;
  followingCount: number;
  recommendationsCount: number;
}

interface ProfileClientProps {
  user: User;
  collection?: CollectionAlbum[]; // Make optional since we'll fetch via GraphQL
  recommendations: RecommendationFieldsFragment[];
  isOwnProfile: boolean;
}

export default function ProfileClient({
  user,
  collection: initialCollection,
  recommendations,
  isOwnProfile,
}: ProfileClientProps) {
  const { prefetchRoute, navigateToAlbum, goBack } = useNavigation();

  // Fetch collections using GraphQL
  const { data: collectionsData, isLoading: collectionsLoading } =
    useUserCollectionsQuery(user.id);

  // Memoize collection data to prevent infinite re-renders
  const allAlbums = useMemo(() => {
<<<<<<< HEAD
    const mapped =
      collectionsData?.user?.collections?.flatMap(col =>
        col.albums.map(item => ({
          id: item.id,
          albumId: item.album.id,
          albumTitle: item.album.title,
          albumArtist: item.album.artists[0]?.artist?.name || 'Unknown Artist',
          albumArtistId: item.album.artists[0]?.artist?.id || null,
          albumImageUrl: item.album.coverArtUrl,
          albumYear: item.album.releaseDate
            ? String(new Date(item.album.releaseDate).getFullYear())
            : null,
          addedAt: item.addedAt,
          addedBy: user.id,
          personalRating: item.personalRating,
          personalNotes: item.personalNotes,
          position: item.position,
        }))
      ) ||
      initialCollection ||
      [];
=======
    const mapped = collectionsData?.user?.collections?.flatMap(col =>
      col.albums.map(item => ({
        id: item.id,
        albumId: item.album.id,
        albumTitle: item.album.title,
        albumArtist: item.album.artists[0]?.artist?.name || 'Unknown Artist',
        albumArtistId: item.album.artists[0]?.artist?.id || null,
        albumImageUrl: item.album.coverArtUrl,
        cloudflareImageId: (item.album as any).cloudflareImageId || null,
        albumYear: item.album.releaseDate ? String(new Date(item.album.releaseDate).getFullYear()) : null,
        addedAt: item.addedAt,
        addedBy: user.id,
        personalRating: item.personalRating,
        personalNotes: item.personalNotes,
        position: item.position,
      }))
    ) || [];
>>>>>>> d94e1ba7

    // Deduplicate by albumId (album may appear in multiple collections)
    const seen = new Set<string>();
    const unique = [] as typeof mapped;
    for (const a of mapped) {
      if (!seen.has(a.albumId)) {
        seen.add(a.albumId);
        unique.push(a);
      }
    }
    return unique;
  }, [collectionsData, initialCollection, user.id]);

  // Add state for the selected album and exit animation
  const [selectedAlbum, setSelectedAlbum] = useState<CollectionAlbum | null>(
    null
  );
  const [isExiting, setIsExiting] = useState(false);

  // Add state for profile editing
  const [isEditingProfile, setIsEditingProfile] = useState(false);
  const [currentUser, setCurrentUser] = useState(user);

  // State for optimistic follow count updates
  const [followersCount, setFollowersCount] = useState(user.followersCount);

  // Settings dropdown state
  const [showSettings, setShowSettings] = useState(false);
  const settingsMenuRef = useRef<HTMLDivElement>(null);

  // Collection reordering state
  const [sortedAlbums, setSortedAlbums] =
    useState<CollectionAlbum[]>(allAlbums);

  // Update sorted albums when collection changes
  useEffect(() => {
    setSortedAlbums(allAlbums);
  }, [allAlbums]);

  // Strategic prefetching for likely navigation targets
  useEffect(() => {
    // Prefetch browse page since there's a back button
    prefetchRoute('/browse');

    // Prefetch collage page for own profile
    if (isOwnProfile) {
      prefetchRoute('/profile/collage');
    }

    // Prefetch album pages for the first few albums in collection
    allAlbums.slice(0, 3).forEach(album => {
      if (album.albumId) {
        prefetchRoute(`/albums/${album.albumId}`);
      }
    });
  }, [prefetchRoute, isOwnProfile, allAlbums]);

  const handleClose = () => {
    setIsExiting(true);
    setTimeout(() => {
      setSelectedAlbum(null);
      setIsExiting(false);
    }, 300); // Match the animation duration
  };

  // Enhanced album click handler with navigation option
  const handleAlbumClick = async (
    collectionAlbum: CollectionAlbum,
    event: React.MouseEvent
  ) => {
    // Check for modifier keys to determine navigation behavior
    if (event.ctrlKey || event.metaKey) {
      // Navigate to album page in new tab/window if Ctrl/Cmd is held
      if (collectionAlbum.albumId) {
        try {
          await navigateToAlbum(collectionAlbum.albumId, {
            onError: () => {
              console.error(
                `Failed to navigate to album: ${collectionAlbum.albumId}`
              );
              // Fallback to modal
              setSelectedAlbum(collectionAlbum);
            },
          });
        } catch (error) {
          console.error(
            `Navigation to album ${collectionAlbum.albumId} failed:`,
            error
          );
          // Fallback to modal on error
          setSelectedAlbum(collectionAlbum);
        }
        return;
      }
    }

    // Default behavior: show modal
    setSelectedAlbum(collectionAlbum);
  };

  // Handle album reordering (GraphQL)
  const reorderMutation = useReorderCollectionAlbumsMutation();
  const handleAlbumReorder = async (reorderedAlbums: CollectionAlbum[]) => {
    setSortedAlbums(reorderedAlbums);

    const collectionId = collectionsData?.user?.collections?.[0]?.id;
    if (!isOwnProfile || !collectionId) return;

    try {
      await reorderMutation.mutateAsync({
        collectionId,
        albumIds: reorderedAlbums.map(a => a.albumId),
      });
    } catch (error) {
      console.error('Error saving album order:', error);
    }
  };

  // Profile editing handlers
  const handleEditProfile = () => {
    setIsEditingProfile(true);
    setShowSettings(false);
  };

  const handleCancelEdit = () => {
    setIsEditingProfile(false);
  };

  const handleSaveProfile = (updatedUser: { name: string; bio: string }) => {
    setCurrentUser((prev: User) => ({
      ...prev,
      name: updatedUser.name,
      bio: updatedUser.bio,
    }));
    setIsEditingProfile(false);
  };

  // Handle follow status changes with optimistic updates
  const handleFollowChange = (
    isFollowing: boolean,
    newCounts?: { followersCount: number; followingCount: number }
  ) => {
    if (newCounts) {
      setFollowersCount((prev: number) => prev + newCounts.followersCount);
    }
  };

  // Close settings menu when clicking outside
  useEffect(() => {
    const handleClickOutside = (event: MouseEvent) => {
      if (
        settingsMenuRef.current &&
        !settingsMenuRef.current.contains(event.target as Node)
      ) {
        setShowSettings(false);
      }
    };

    if (showSettings) {
      document.addEventListener('mousedown', handleClickOutside);
      return () =>
        document.removeEventListener('mousedown', handleClickOutside);
    }
  }, [showSettings]);

  // Add escape key listener
  useEffect(() => {
    const handleEscape = (event: KeyboardEvent) => {
      if (event.key === 'Escape' && selectedAlbum) {
        handleClose();
      }
      if (event.key === 'Escape' && isEditingProfile) {
        handleCancelEdit();
      }
      if (event.key === 'Escape' && showSettings) {
        setShowSettings(false);
      }
    };

    if (selectedAlbum || isEditingProfile || showSettings) {
      document.addEventListener('keydown', handleEscape);
    }

    return () => {
      document.removeEventListener('keydown', handleEscape);
    };
  }, [selectedAlbum, isEditingProfile, showSettings]);

  return (
    <div className='min-h-screen bg-black text-white'>
      {/* Album Modal using the dedicated AlbumModal component */}
      <AlbumModal
        isOpen={!!selectedAlbum}
        onClose={handleClose}
        data={selectedAlbum}
        isExiting={isExiting}
        onNavigateToAlbum={navigateToAlbum}
      />

      <div className='container mx-auto px-4 py-8'>
        {/* Header with intelligent back navigation */}
        <div className='mb-8'>
          <button
            onClick={() => goBack()}
            className='inline-flex items-center text-cosmic-latte hover:text-emeraled-green transition-colors mb-4'
          >
            ← Back
          </button>
        </div>

        {/* Profile Header */}
        <div className='max-w-4xl mx-auto'>
          <div className='flex flex-col md:flex-row items-center md:items-start gap-8 mb-12'>
            <Avatar className='w-32 h-32 border-2 border-zinc-800'>
              <AvatarImage src={currentUser.image} alt={currentUser.name} />
              <AvatarFallback className='bg-zinc-800 text-cosmic-latte text-2xl'>
                {currentUser.name.charAt(0)}
              </AvatarFallback>
            </Avatar>
            <div className='text-center md:text-left flex-1'>
              <div className='flex flex-col md:flex-row md:items-start md:justify-between gap-4'>
                <div>
                  <h1 className='text-4xl font-bold mb-2 text-cosmic-latte'>
                    {currentUser.name}
                  </h1>
                  <p className='text-zinc-400 mb-4 text-lg'>
                    {currentUser.username}
                  </p>
                </div>
                <div className='flex-shrink-0 flex gap-3'>
                  {isOwnProfile ? (
                    <div className='relative' ref={settingsMenuRef}>
                      <Button
                        variant='ghost'
                        size='sm'
                        onClick={e => {
                          e.stopPropagation();
                          setShowSettings(!showSettings);
                          (e.currentTarget as HTMLElement).blur();
                        }}
                        className='p-2 h-9 w-9 hover:bg-zinc-800 rounded-lg transition-colors focus:outline-none border border-zinc-600'
                        aria-label='Profile settings menu'
                        aria-expanded={showSettings}
                        aria-haspopup='menu'
                      >
                        <Settings
                          className='h-4 w-4 text-zinc-400'
                          aria-hidden='true'
                        />
                      </Button>
                      {showSettings && (
                        <div
                          className='absolute right-0 top-10 bg-zinc-900 border border-zinc-700 rounded-lg shadow-xl z-20 py-2 min-w-[140px] backdrop-blur-sm'
                          role='menu'
                          aria-label='Profile settings'
                        >
                          <button
                            onClick={e => {
                              e.stopPropagation();
                              handleEditProfile();
                            }}
                            className='flex items-center space-x-3 px-4 py-2.5 text-sm hover:bg-zinc-800 w-full text-left transition-colors focus:outline-none focus:bg-zinc-800'
                            role='menuitem'
                            tabIndex={0}
                            aria-label='Edit your profile'
                          >
                            <Pencil
                              className='h-4 w-4 text-zinc-400'
                              aria-hidden='true'
                            />
                            <span className='text-zinc-200'>Edit Profile</span>
                          </button>
                        </div>
                      )}
                    </div>
                  ) : (
                    currentUser.id && (
                      <FollowButton
                        userId={currentUser.id}
                        onFollowChange={handleFollowChange}
                      />
                    )
                  )}
                </div>
              </div>

              <p className='mb-6 max-w-md text-zinc-300'>
                {currentUser.bio || 'No bio yet.'}
              </p>
              <div className='flex justify-center md:justify-start gap-6 text-sm'>
                <Link
                  href={`/profile/${currentUser.id}/followers`}
                  className='text-zinc-300 hover:text-cosmic-latte transition-colors cursor-pointer'
                >
                  <strong className='text-cosmic-latte'>
                    {followersCount}
                  </strong>{' '}
                  Followers
                </Link>
                <Link
                  href={`/profile/${currentUser.id}/following`}
                  className='text-zinc-300 hover:text-cosmic-latte transition-colors cursor-pointer'
                >
                  <strong className='text-cosmic-latte'>
                    {user.followingCount}
                  </strong>{' '}
                  Following
                </Link>
                <span className='text-zinc-300'>
                  <strong className='text-cosmic-latte'>
                    {user.recommendationsCount}
                  </strong>{' '}
                  Recommendations
                </span>
              </div>

              {/* Action Buttons */}
              <div className='mt-6 flex flex-col sm:flex-row gap-3'>
                <Link href='/profile/collage'>
                  <button
                    disabled
                    className='bg-gray-500 text-black font-semibold py-2 px-4 rounded-md transition-colors disabled:opacity-50 disabled:cursor-not-allowed flex items-center gap-2'
                  >
                    🎵 Create Album Collage
                  </button>
                </Link>
              </div>
              <p className='text-xs text-zinc-500 mt-1'>
                * Album collage feature coming soon!
              </p>
            </div>
          </div>

          {/* Collection Section */}
          {/* TODO: add in DnD grid with varying sizes or whatever */}

          {/* Listen Later (owner-only) */}
          {isOwnProfile &&
            collectionsData?.user?.collections &&
            (() => {
              const listenLater = collectionsData.user.collections.find(
                c => c.name === 'Listen Later'
              );
              if (!listenLater) return null;
              const albums = listenLater.albums || [];
              return (
                <section className='border-t border-zinc-800 pt-8 mb-8'>
                  <h2 className='text-2xl font-semibold mb-6 text-cosmic-latte'>
                    Listen Later
                  </h2>
                  {albums.length > 0 ? (
                    <div className='grid grid-cols-2 sm:grid-cols-3 lg:grid-cols-4 gap-4'>
                      {albums.map(item => (
                        <Link key={item.id} href={`/albums/${item.album.id}`}>
                          <div className='bg-zinc-900 border border-zinc-700 rounded-lg p-3 hover:bg-zinc-800 hover:border-zinc-600 transition-all'>
                            <div className='aspect-square bg-zinc-800 rounded-lg overflow-hidden mb-2'>
                              <AlbumImage
                                src={item.album.coverArtUrl}
                                alt={item.album.title}
                                fill
                                className='object-cover'
                                showSkeleton={false}
                              />
                            </div>
                            <p className='text-sm font-semibold text-white line-clamp-1'>
                              {item.album.title}
                            </p>
                            <p className='text-xs text-zinc-400 line-clamp-1'>
                              {item.album.artists
                                ?.map(a => a.artist?.name)
                                .join(', ')}
                            </p>
                          </div>
                        </Link>
                      ))}
                    </div>
                  ) : (
                    <div className='text-center py-8'>
                      <p className='text-zinc-400'>
                        No albums saved for later yet.
                      </p>
                    </div>
                  )}
                </section>
              );
            })()}

          <section className='border-t border-zinc-800 pt-8'>
            <h2 className='text-2xl font-semibold mb-6 text-cosmic-latte'>
              Record Collection
            </h2>
            {allAlbums.length > 0 ? (
              <div>
                {/* Collection Stats */}
                <div className='mb-6 text-sm text-zinc-400'>
                  <p>{allAlbums.length} albums in collection</p>
                </div>

                {/* Sortable Album Grid */}
                <SortableAlbumGrid
                  albums={sortedAlbums}
                  onReorder={handleAlbumReorder}
                  onAlbumClick={albumId => {
                    const album = sortedAlbums.find(a => a.albumId === albumId);
                    if (album) {
                      setSelectedAlbum(album);
                    }
                  }}
                  isEditable={isOwnProfile}
                  className='mb-8'
                />
              </div>
            ) : (
              <div className='text-center py-12'>
                <p className='text-zinc-400 mb-4'>
                  No albums in collection yet.
                </p>
                <p className='text-sm text-zinc-500'>
                  This user hasn&apos;t added any albums to their record
                  collection.
                </p>
              </div>
            )}
          </section>

          {/* Recommendations Section */}
          <section className='border-t border-zinc-800 pt-8 mt-8'>
            <h2 className='text-2xl font-semibold mb-6 text-cosmic-latte'>
              Music Recommendations
            </h2>
            {recommendations.length > 0 ? (
              <div className='grid grid-cols-1 md:grid-cols-2 lg:grid-cols-3 gap-6'>
                {recommendations.map(recommendation => (
                  <RecommendationCard
                    key={recommendation.id}
                    recommendation={recommendation}
                    currentUserId={user.id}
                    onAlbumClick={(albumId, _albumType) =>
                      navigateToAlbum(albumId)
                    }
                  />
                ))}
              </div>
            ) : (
              <div className='text-center py-12'>
                <p className='text-zinc-400 mb-4'>
                  No recommendations created yet.
                </p>
                <p className='text-sm text-zinc-500'>
                  This user hasn&apos;t shared any music recommendations.
                </p>
              </div>
            )}
          </section>
        </div>
      </div>

      {/* Profile Edit Modal */}
      {isEditingProfile && currentUser.id && (
        <ProfileEditForm
          user={{
            id: currentUser.id,
            name: currentUser.name,
            bio: currentUser.bio,
            image: currentUser.image,
          }}
          onCancel={handleCancelEdit}
          onSave={handleSaveProfile}
        />
      )}
    </div>
  );
}<|MERGE_RESOLUTION|>--- conflicted
+++ resolved
@@ -48,34 +48,10 @@
   const { prefetchRoute, navigateToAlbum, goBack } = useNavigation();
 
   // Fetch collections using GraphQL
-  const { data: collectionsData, isLoading: collectionsLoading } =
-    useUserCollectionsQuery(user.id);
+  const { data: collectionsData, isLoading: collectionsLoading } = useUserCollectionsQuery(user.id);
 
   // Memoize collection data to prevent infinite re-renders
   const allAlbums = useMemo(() => {
-<<<<<<< HEAD
-    const mapped =
-      collectionsData?.user?.collections?.flatMap(col =>
-        col.albums.map(item => ({
-          id: item.id,
-          albumId: item.album.id,
-          albumTitle: item.album.title,
-          albumArtist: item.album.artists[0]?.artist?.name || 'Unknown Artist',
-          albumArtistId: item.album.artists[0]?.artist?.id || null,
-          albumImageUrl: item.album.coverArtUrl,
-          albumYear: item.album.releaseDate
-            ? String(new Date(item.album.releaseDate).getFullYear())
-            : null,
-          addedAt: item.addedAt,
-          addedBy: user.id,
-          personalRating: item.personalRating,
-          personalNotes: item.personalNotes,
-          position: item.position,
-        }))
-      ) ||
-      initialCollection ||
-      [];
-=======
     const mapped = collectionsData?.user?.collections?.flatMap(col =>
       col.albums.map(item => ({
         id: item.id,
@@ -93,7 +69,6 @@
         position: item.position,
       }))
     ) || [];
->>>>>>> d94e1ba7
 
     // Deduplicate by albumId (album may appear in multiple collections)
     const seen = new Set<string>();
@@ -125,9 +100,8 @@
   const settingsMenuRef = useRef<HTMLDivElement>(null);
 
   // Collection reordering state
-  const [sortedAlbums, setSortedAlbums] =
-    useState<CollectionAlbum[]>(allAlbums);
-
+  const [sortedAlbums, setSortedAlbums] = useState<CollectionAlbum[]>(allAlbums);
+  
   // Update sorted albums when collection changes
   useEffect(() => {
     setSortedAlbums(allAlbums);
@@ -190,29 +164,29 @@
       }
     }
 
-    // Default behavior: show modal
-    setSelectedAlbum(collectionAlbum);
-  };
-
-  // Handle album reordering (GraphQL)
-  const reorderMutation = useReorderCollectionAlbumsMutation();
-  const handleAlbumReorder = async (reorderedAlbums: CollectionAlbum[]) => {
-    setSortedAlbums(reorderedAlbums);
-
-    const collectionId = collectionsData?.user?.collections?.[0]?.id;
-    if (!isOwnProfile || !collectionId) return;
-
-    try {
-      await reorderMutation.mutateAsync({
-        collectionId,
-        albumIds: reorderedAlbums.map(a => a.albumId),
-      });
-    } catch (error) {
-      console.error('Error saving album order:', error);
-    }
-  };
-
-  // Profile editing handlers
+  // Default behavior: show modal
+  setSelectedAlbum(collectionAlbum);
+};
+
+// Handle album reordering (GraphQL)
+const reorderMutation = useReorderCollectionAlbumsMutation();
+const handleAlbumReorder = async (reorderedAlbums: CollectionAlbum[]) => {
+  setSortedAlbums(reorderedAlbums);
+
+  const collectionId = collectionsData?.user?.collections?.[0]?.id;
+  if (!isOwnProfile || !collectionId) return;
+
+  try {
+    await reorderMutation.mutateAsync({
+      collectionId,
+      albumIds: reorderedAlbums.map(a => a.albumId),
+    });
+  } catch (error) {
+    console.error('Error saving album order:', error);
+  }
+};
+
+// Profile editing handlers
   const handleEditProfile = () => {
     setIsEditingProfile(true);
     setShowSettings(false);
@@ -431,8 +405,7 @@
           {/* TODO: add in DnD grid with varying sizes or whatever */}
 
           {/* Listen Later (owner-only) */}
-          {isOwnProfile &&
-            collectionsData?.user?.collections &&
+          {isOwnProfile && collectionsData?.user?.collections && (
             (() => {
               const listenLater = collectionsData.user.collections.find(
                 c => c.name === 'Listen Later'
@@ -462,9 +435,7 @@
                               {item.album.title}
                             </p>
                             <p className='text-xs text-zinc-400 line-clamp-1'>
-                              {item.album.artists
-                                ?.map(a => a.artist?.name)
-                                .join(', ')}
+                              {item.album.artists?.map(a => a.artist?.name).join(', ')}
                             </p>
                           </div>
                         </Link>
@@ -472,15 +443,14 @@
                     </div>
                   ) : (
                     <div className='text-center py-8'>
-                      <p className='text-zinc-400'>
-                        No albums saved for later yet.
-                      </p>
+                      <p className='text-zinc-400'>No albums saved for later yet.</p>
                     </div>
                   )}
                 </section>
               );
-            })()}
-
+            })()
+          )}
+          
           <section className='border-t border-zinc-800 pt-8'>
             <h2 className='text-2xl font-semibold mb-6 text-cosmic-latte'>
               Record Collection
@@ -496,14 +466,14 @@
                 <SortableAlbumGrid
                   albums={sortedAlbums}
                   onReorder={handleAlbumReorder}
-                  onAlbumClick={albumId => {
+                  onAlbumClick={(albumId) => {
                     const album = sortedAlbums.find(a => a.albumId === albumId);
                     if (album) {
                       setSelectedAlbum(album);
                     }
                   }}
                   isEditable={isOwnProfile}
-                  className='mb-8'
+                  className="mb-8"
                 />
               </div>
             ) : (
@@ -531,9 +501,7 @@
                     key={recommendation.id}
                     recommendation={recommendation}
                     currentUserId={user.id}
-                    onAlbumClick={(albumId, _albumType) =>
-                      navigateToAlbum(albumId)
-                    }
+                    onAlbumClick={(albumId, _albumType) => navigateToAlbum(albumId)}
                   />
                 ))}
               </div>
