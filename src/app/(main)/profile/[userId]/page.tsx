--- conflicted
+++ resolved
@@ -49,26 +49,7 @@
   return recs.map(rec => ({
     id: rec.id,
     score: rec.score,
-<<<<<<< HEAD
-    createdAt: rec.createdAt.toISOString(),
-    updatedAt: rec.updatedAt.toISOString(),
-    userId: rec.userId,
-    basisAlbumDiscogsId: rec.basisAlbumDiscogsId,
-    recommendedAlbumDiscogsId: rec.recommendedAlbumDiscogsId,
-    basisAlbumArtistDiscogsId: rec.basisAlbumArtistDiscogsId || null,
-    recommendedAlbumArtistDiscogsId:
-      rec.recommendedAlbumArtistDiscogsId || null,
-    basisAlbumTitle: rec.basisAlbumTitle,
-    basisAlbumArtist: rec.basisAlbumArtist,
-    basisAlbumImageUrl: rec.basisAlbumImageUrl || null,
-    basisAlbumYear: rec.basisAlbumYear || null,
-    recommendedAlbumTitle: rec.recommendedAlbumTitle,
-    recommendedAlbumArtist: rec.recommendedAlbumArtist,
-    recommendedAlbumImageUrl: rec.recommendedAlbumImageUrl || null,
-    recommendedAlbumYear: rec.recommendedAlbumYear || null,
-=======
     createdAt: rec.createdAt,
->>>>>>> cbef613b
     user: rec.user,
     basisAlbum: {
       id: rec.basisAlbum.id,
@@ -159,7 +140,7 @@
     name: userData.name || 'User',
     email: userData.email || null,
     image: userData.image || '/placeholder.svg',
-    username: userData.name || 'User',
+    username: userData.email ? `@${userData.email.split('@')[0]}` : '@user',
     bio:
       userData.bio ||
       'Music enthusiast | Sharing vibes and discovering new sounds',
