--- conflicted
+++ resolved
@@ -1,20 +1,11 @@
 'use client';
 
-import React, { FC, Suspense } from 'react';
-import { createPortal } from 'react-dom';
-
-import UniversalSearchBar from '@/components/ui/UniversalSearchBar';
+import React, { FC } from 'react';
 import { useHeader } from '@/contexts/HeaderContext';
 import { useIsHomePage } from '@/hooks/useIsHomePage';
-<<<<<<< HEAD
-import { useSplitMosaic } from '@/contexts/SplitMosaicContext';
-=======
 import UserAvatar from './UserAvatar';
 import SimpleSearchBar from '@/components/ui/SimpleSearchBar';
->>>>>>> d94e1ba7
 import { cn } from '@/lib/utils';
-
-import UserAvatar from './UserAvatar';
 
 interface TopBarProps {
   className?: string;
@@ -22,16 +13,13 @@
   showAvatar?: boolean;
 }
 
-// Lazy-load heavy dashboard bits to avoid ESM require usage
-const LazyMosaicHeaderControls = React.lazy(
-  () => import('@/components/dashboard/MosaicHeaderControls')
-);
-const LazyWidgetLibrary = React.lazy(
-  () => import('@/components/dashboard/WidgetLibrary')
-);
-
 // Separate component for mosaic controls that uses SplitMosaicContext
 const MosaicControls: FC = () => {
+  const { useSplitMosaic } = require('@/contexts/SplitMosaicContext');
+  const MosaicHeaderControls = require('@/components/dashboard/MosaicHeaderControls').default;
+  const WidgetLibrary = require('@/components/dashboard/WidgetLibrary').default;
+  const { createPortal } = require('react-dom');
+
   const [showWidgetLibrary, setShowWidgetLibrary] = React.useState(false);
   const [isMounted, setIsMounted] = React.useState(false);
   const { state: mosaicState, actions: mosaicActions } = useSplitMosaic();
@@ -42,25 +30,19 @@
 
   return (
     <>
-      <Suspense fallback={null}>
-        <LazyMosaicHeaderControls
-          isEditMode={mosaicState.isEditMode}
-          onToggleEditMode={mosaicActions.toggleEditMode}
-          onShowWidgetLibrary={() => setShowWidgetLibrary(true)}
-        />
-      </Suspense>
+      <MosaicHeaderControls
+        isEditMode={mosaicState.isEditMode}
+        onToggleEditMode={mosaicActions.toggleEditMode}
+        onShowWidgetLibrary={() => setShowWidgetLibrary(true)}
+      />
 
-      {isMounted &&
-        showWidgetLibrary &&
-        createPortal(
-          <Suspense fallback={null}>
-            <LazyWidgetLibrary
-              isOpen={showWidgetLibrary}
-              onClose={() => setShowWidgetLibrary(false)}
-            />
-          </Suspense>,
-          document.body
-        )}
+      {isMounted && showWidgetLibrary && createPortal(
+        <WidgetLibrary
+          isOpen={showWidgetLibrary}
+          onClose={() => setShowWidgetLibrary(false)}
+        />,
+        document.body
+      )}
     </>
   );
 };
@@ -68,7 +50,7 @@
 export const TopBar: FC<TopBarProps> = ({
   className,
   showSearch = true,
-  showAvatar = true,
+  showAvatar = true
 }) => {
   const { state } = useHeader();
   const { leftContent, centerContent, rightContent, isVisible } = state;
@@ -92,38 +74,27 @@
 
   return (
     <>
-      {/* Skip to content link for keyboard navigation */}
-      <a
-        href='#main-content'
-        className='sr-only focus:not-sr-only focus:absolute focus:top-4 focus:left-4 focus:z-[60] focus:bg-emeraled-green focus:text-black focus:px-4 focus:py-2 focus:rounded-md focus:outline-none'
-      >
-        Skip to main content
-      </a>
+    {/* Skip to content link for keyboard navigation */}
+    <a
+      href="#main-content"
+      className="sr-only focus:not-sr-only focus:absolute focus:top-4 focus:left-4 focus:z-[60] focus:bg-emeraled-green focus:text-black focus:px-4 focus:py-2 focus:rounded-md focus:outline-none"
+    >
+      Skip to main content
+    </a>
 
-<<<<<<< HEAD
-      <header
-        className={cn(
-          'sticky top-0 z-50 backdrop-blur-sm bg-black/80 border-b border-zinc-800/50',
-          className
-        )}
-        role='banner'
-      >
-        <div className='flex items-center h-16 px-4'>
-          {/* Left Section - Avatar/Logo */}
-          <div className='flex items-center flex-shrink-0 w-48'>
-            {leftContent || (showAvatar && <UserAvatar />)}
-          </div>
+    <header
+      className={cn(
+        'sticky top-0 z-50 backdrop-blur-sm bg-black/80 border-b border-zinc-800/50',
+        className
+      )}
+      role="banner"
+    >
+      <div className="flex items-center h-16 px-4">
+        {/* Left Section - Avatar/Logo */}
+        <div className="flex items-center flex-shrink-0 w-48">
+          {leftContent || (showAvatar && <UserAvatar />)}
+        </div>
 
-          {/* Center Section - Search/Title */}
-          <div className='flex-1 flex justify-center px-4'>
-            {centerContent ||
-              (showSearch && (
-                <div className='w-full max-w-2xl'>
-                  <UniversalSearchBar className='w-full' />
-                </div>
-              ))}
-          </div>
-=======
         {/* Center Section - Search/Title (hidden in edit mode) */}
         <div className="flex-1 flex justify-center px-4">
           {centerContent || (showSearch && !isEditMode && (
@@ -132,15 +103,14 @@
             </div>
           ))}
         </div>
->>>>>>> d94e1ba7
 
-          {/* Right Section - Actions */}
-          <div className='flex items-center gap-2 flex-shrink-0 w-48 justify-end'>
-            {isHomePage ? <MosaicControls /> : rightContent}
-          </div>
+        {/* Right Section - Actions */}
+        <div className="flex items-center gap-2 flex-shrink-0 w-48 justify-end">
+          {isHomePage ? <MosaicControls /> : rightContent}
         </div>
-      </header>
-    </>
+      </div>
+    </header>
+  </>
   );
 };
 
