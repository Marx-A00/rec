// src/components/collections/SortableAlbumItem.tsx
'use client';

import React from 'react';
import { useSortable } from '@dnd-kit/sortable';
import { CSS } from '@dnd-kit/utilities';
import { Star, GripVertical } from 'lucide-react';

import { CollectionAlbum } from '@/types/collection';
import AlbumImage from '@/components/ui/AlbumImage';

// Grid size configurations
const GRID_SIZES = {
  small: 'col-span-1 row-span-1',
  medium: 'col-span-2 row-span-1',
  large: 'col-span-2 row-span-2',
  wide: 'col-span-3 row-span-1',
  tall: 'col-span-1 row-span-2',
} as const;

type GridSize = keyof typeof GRID_SIZES;

interface SortableAlbumItemProps {
  album: CollectionAlbum;
  gridSize: GridSize;
  isDragging?: boolean;
  isEditable?: boolean;
  onAlbumClick?: (albumId: string) => void;
}

export function SortableAlbumItem({
  album,
  gridSize,
  isDragging = false,
  isEditable = false,
  onAlbumClick,
}: SortableAlbumItemProps) {
  const {
    attributes,
    listeners,
    setNodeRef,
    transform,
    transition,
    isDragging: isSortableDragging,
  } = useSortable({ id: album.id });

  const style = {
    transform: CSS.Transform.toString(transform),
    transition,
  };

  // Different content layouts based on grid size
  const renderContent = () => {
    const isLarge = gridSize === 'large';
    const isWide = gridSize === 'wide';

    return (
<<<<<<< HEAD
      <div className='group'>
        {/* Drag Handle - only show if editable */}
        {isEditable && (
          <div
            className='absolute top-2 right-2 z-10 opacity-0 group-hover:opacity-100 transition-opacity cursor-grab active:cursor-grabbing bg-black/50 rounded p-1'
            {...attributes}
            {...listeners}
          >
            <GripVertical className='w-4 h-4 text-white' />
=======
      <div className="group relative">
        {/* Drag indicator - only show if editable */}
        {isEditable && (
          <div className="absolute top-2 right-2 z-10 opacity-0 group-hover:opacity-100 transition-opacity bg-black/50 rounded p-1 pointer-events-none">
            <GripVertical className="w-4 h-4 text-white" />
>>>>>>> d94e1ba7
          </div>
        )}

        {/* Album Cover */}
        <button
          type='button'
          onClick={() => onAlbumClick?.(album.albumId)}
          className='block w-full text-left'
        >
          <div
            className={`relative ${isLarge || isWide ? 'h-full' : 'aspect-square'} overflow-hidden rounded-lg`}
          >
            <AlbumImage
              src={album.albumImageUrl}
              cloudflareImageId={album.cloudflareImageId}
              alt={album.albumTitle}
              className='w-full h-full object-cover group-hover:scale-105 transition-transform duration-300'
            />
            {(isLarge || isWide) && album.personalRating && (
              <div className='absolute top-2 left-2 bg-black/70 rounded px-2 py-1 flex items-center gap-1'>
                <Star className='w-3 h-3 text-yellow-400 fill-yellow-400' />
                <span className='text-white text-xs font-medium'>
                  {album.personalRating}
                </span>
              </div>
            )}
          </div>
          <div className='mt-2'>
            <h3 className='text-white font-medium text-sm line-clamp-1'>
              {album.albumTitle}
            </h3>
            <p className='text-zinc-300 text-xs line-clamp-1'>
              {album.albumArtist}
            </p>
          </div>
        </button>
      </div>
    );
  };

  return (
    <div
      ref={setNodeRef}
      style={style}
      className={`
        ${GRID_SIZES[gridSize]}
        ${isDragging || isSortableDragging ? 'opacity-50 z-50' : 'opacity-100'}
        ${isEditable ? 'cursor-grab active:cursor-grabbing' : ''}
        transition-opacity duration-200
      `}
      {...(isEditable ? { ...attributes, ...listeners } : {})}
    >
      {renderContent()}
    </div>
  );
}<|MERGE_RESOLUTION|>--- conflicted
+++ resolved
@@ -4,15 +4,14 @@
 import React from 'react';
 import { useSortable } from '@dnd-kit/sortable';
 import { CSS } from '@dnd-kit/utilities';
-import { Star, GripVertical } from 'lucide-react';
-
 import { CollectionAlbum } from '@/types/collection';
 import AlbumImage from '@/components/ui/AlbumImage';
+import { Star, GripVertical } from 'lucide-react';
 
 // Grid size configurations
 const GRID_SIZES = {
   small: 'col-span-1 row-span-1',
-  medium: 'col-span-2 row-span-1',
+  medium: 'col-span-2 row-span-1', 
   large: 'col-span-2 row-span-2',
   wide: 'col-span-3 row-span-1',
   tall: 'col-span-1 row-span-2',
@@ -53,59 +52,35 @@
   const renderContent = () => {
     const isLarge = gridSize === 'large';
     const isWide = gridSize === 'wide';
-
+    
     return (
-<<<<<<< HEAD
-      <div className='group'>
-        {/* Drag Handle - only show if editable */}
-        {isEditable && (
-          <div
-            className='absolute top-2 right-2 z-10 opacity-0 group-hover:opacity-100 transition-opacity cursor-grab active:cursor-grabbing bg-black/50 rounded p-1'
-            {...attributes}
-            {...listeners}
-          >
-            <GripVertical className='w-4 h-4 text-white' />
-=======
       <div className="group relative">
         {/* Drag indicator - only show if editable */}
         {isEditable && (
           <div className="absolute top-2 right-2 z-10 opacity-0 group-hover:opacity-100 transition-opacity bg-black/50 rounded p-1 pointer-events-none">
             <GripVertical className="w-4 h-4 text-white" />
->>>>>>> d94e1ba7
           </div>
         )}
 
         {/* Album Cover */}
-        <button
-          type='button'
-          onClick={() => onAlbumClick?.(album.albumId)}
-          className='block w-full text-left'
-        >
-          <div
-            className={`relative ${isLarge || isWide ? 'h-full' : 'aspect-square'} overflow-hidden rounded-lg`}
-          >
+        <button type="button" onClick={() => onAlbumClick?.(album.albumId)} className="block w-full text-left">
+          <div className={`relative ${isLarge || isWide ? 'h-full' : 'aspect-square'} overflow-hidden rounded-lg`}>
             <AlbumImage
               src={album.albumImageUrl}
               cloudflareImageId={album.cloudflareImageId}
               alt={album.albumTitle}
-              className='w-full h-full object-cover group-hover:scale-105 transition-transform duration-300'
+              className="w-full h-full object-cover group-hover:scale-105 transition-transform duration-300"
             />
             {(isLarge || isWide) && album.personalRating && (
-              <div className='absolute top-2 left-2 bg-black/70 rounded px-2 py-1 flex items-center gap-1'>
-                <Star className='w-3 h-3 text-yellow-400 fill-yellow-400' />
-                <span className='text-white text-xs font-medium'>
-                  {album.personalRating}
-                </span>
+              <div className="absolute top-2 left-2 bg-black/70 rounded px-2 py-1 flex items-center gap-1">
+                <Star className="w-3 h-3 text-yellow-400 fill-yellow-400" />
+                <span className="text-white text-xs font-medium">{album.personalRating}</span>
               </div>
             )}
           </div>
-          <div className='mt-2'>
-            <h3 className='text-white font-medium text-sm line-clamp-1'>
-              {album.albumTitle}
-            </h3>
-            <p className='text-zinc-300 text-xs line-clamp-1'>
-              {album.albumArtist}
-            </p>
+          <div className="mt-2">
+            <h3 className="text-white font-medium text-sm line-clamp-1">{album.albumTitle}</h3>
+            <p className="text-zinc-300 text-xs line-clamp-1">{album.albumArtist}</p>
           </div>
         </button>
       </div>
