--- conflicted
+++ resolved
@@ -128,30 +128,6 @@
     <div
       className={`bg-zinc-900 rounded-lg p-3 pb-8 border border-zinc-800 hover:border-zinc-700 transition-colors ${className}`}
     >
-<<<<<<< HEAD
-      <div className='flex items-start gap-3'>
-        {/* Actor Avatar */}
-        <Link href={`/profile/${activity.actorId}`}>
-          <Avatar className='h-10 w-10 hover:opacity-80 transition-opacity cursor-pointer flex-shrink-0'>
-            <AvatarImage
-              src={activity.actorImage || undefined}
-              alt={activity.actorName}
-            />
-            <AvatarFallback className='bg-zinc-700 text-zinc-200 text-sm'>
-              {activity.actorName.charAt(0)?.toUpperCase() || 'A'}
-            </AvatarFallback>
-          </Avatar>
-        </Link>
-
-        {/* Activity Content */}
-        <div className='flex-1 min-w-0'>
-          <div className='flex items-start justify-between gap-2'>
-            <div className='flex-1 min-w-0'>
-              <p className='text-sm text-zinc-300'>
-                <Link
-                  href={`/profile/${activity.actorId}`}
-                  className='text-cosmic-latte hover:text-emeraled-green font-medium transition-colors'
-=======
       <div className='relative'>
         {/* Header with centered text and avatar */}
         <div className='mb-3'>
@@ -190,7 +166,6 @@
                 {/* Stacked Album Container - EVEN BIGGER */}
                 <div
                   className='relative w-[280px] h-[260px] transition-all duration-300 ease-out [&:hover]:w-[420px] [&:hover_.rec-album]:left-[200px] [&:hover_.arrow-indicator]:opacity-100 [&:hover_.basis-text]:opacity-100'
->>>>>>> cbef613b
                 >
                   {/* Basis Album (back) */}
                   {activity.metadata?.basisAlbum && (
@@ -308,13 +283,8 @@
                     src={activity.targetImage}
                     alt={activity.targetName || 'User'}
                   />
-<<<<<<< HEAD
-                  <AvatarFallback className='bg-zinc-700 text-zinc-200'>
-                    {activity.targetName?.charAt(0)?.toUpperCase() || 'A'}
-=======
                   <AvatarFallback className='bg-zinc-700 text-zinc-200 text-4xl'>
                     {activity.targetName?.charAt(0)?.toUpperCase() || 'U'}
->>>>>>> cbef613b
                   </AvatarFallback>
                 </Avatar>
               </Link>
