'use client';

import { useSession } from 'next-auth/react';
import { ChevronDown } from 'lucide-react';

import {
  useInfiniteGetRecommendationFeedQuery,
  useInfiniteGetMyRecommendationsQuery,
} from '@/generated/graphql';

import RecommendationCard from './RecommendationCard';

interface RecommendationsListProps {
  userId?: string;
  title?: string;
}

export default function RecommendationsList({
  userId,
  title = 'Recent Recommendations',
}: RecommendationsListProps) {
  const { data: session } = useSession();
<<<<<<< HEAD
  const {
    recommendations,
    isLoading,
    error,
    isError,
    isLoadingMore,
    hasMorePages,
    loadMoreRecommendations,
  } = useRecommendationsQuery({
    perPage: 10,
    userId,
  });
=======
>>>>>>> cbef613b

  // Use the appropriate generated hook based on whether we have a userId
  const myRecsQuery = useInfiniteGetMyRecommendationsQuery(
    { limit: 10 },
    {
      enabled: !!userId,
      initialPageParam: undefined as string | undefined,
      getNextPageParam: (lastPage) => {
        return lastPage.myRecommendations?.hasMore
          ? { cursor: lastPage.myRecommendations.cursor }
          : undefined;
      },
    }
  );

  const feedQuery = useInfiniteGetRecommendationFeedQuery(
    { limit: 10 },
    {
      enabled: !userId,
      initialPageParam: undefined as string | undefined,
      getNextPageParam: (lastPage) => {
        return lastPage.recommendationFeed?.hasMore
          ? { cursor: lastPage.recommendationFeed.cursor }
          : undefined;
      },
    }
  );

  // Select the active query based on userId and extract recommendations
  const isUserQuery = !!userId;
  const activeQuery = isUserQuery ? myRecsQuery : feedQuery;
  const { isLoading, error, isError, fetchNextPage, hasNextPage, isFetchingNextPage } = activeQuery;

  // Extract recommendations based on which query is active
  const allRecommendations = isUserQuery
    ? myRecsQuery.data?.pages.flatMap((page) => page.myRecommendations?.recommendations || []) || []
    : feedQuery.data?.pages.flatMap((page) => page.recommendationFeed?.recommendations || []) || [];

  const handleEditRecommendation = (recommendation: any) => {
    // TODO: Implement edit modal/form
    console.log('Edit recommendation:', recommendation);
  };

  const handleLoadMore = () => {
    if (hasNextPage && !isFetchingNextPage) {
      fetchNextPage();
    }
  };

  // Initial loading state (only for the very first fetch)
  if (isLoading && allRecommendations.length === 0) { // Check length to avoid flickering if some data already present
    return (
      <div className='space-y-4'>
        <h2 className='text-2xl font-bold text-white mb-6'>{title}</h2>
        <div className='grid grid-cols-1 md:grid-cols-2 lg:grid-cols-3 gap-6'>
          {Array.from({ length: 6 }).map((_, i) => (
            <div
              key={i}
              className='bg-gradient-to-br from-zinc-800 to-zinc-900 rounded-2xl h-64 animate-pulse border border-zinc-600'
            />
          ))}
        </div>
      </div>
    );
  }
  if (isError) {
    return (
      <div className='space-y-4'>
        <h2 className='text-2xl font-bold text-white mb-6'>{title}</h2>
        <div className='bg-red-950 border border-red-800 text-red-200 px-4 py-3 rounded-lg'>
          Error loading recommendations: {error instanceof Error ? error.message : 'Unknown error'}
        </div>
      </div>
    );
  }

<<<<<<< HEAD
  if (!recommendations || recommendations.length === 0) {
=======
  if (allRecommendations.length === 0) {
>>>>>>> cbef613b
    return (
      <div className='space-y-4'>
        <h2 className='text-2xl font-bold text-white mb-6'>{title}</h2>
        <div className='text-center py-12'>
          <p className='text-zinc-300 text-lg'>No recommendations found.</p>
          <p className='text-zinc-400 text-sm mt-2'>
            {userId
              ? "This user hasn't created any recommendations yet."
              : 'Be the first to create a recommendation!'}
          </p>
        </div>
      </div>
    );
  }

  return (
    <div className='space-y-4'>
      <h2 className='text-2xl font-bold text-white mb-6'>{title}</h2>
      <div className='grid grid-cols-1 md:grid-cols-2 lg:grid-cols-3 gap-6'>
<<<<<<< HEAD
        {recommendations.map(recommendation => (
=======
        {allRecommendations.map(recommendation => (
>>>>>>> cbef613b
          <RecommendationCard
            key={recommendation.id}
            recommendation={recommendation}
            currentUserId={session?.user?.id}
            onEdit={handleEditRecommendation}
          />
        ))}
      </div>

<<<<<<< HEAD
      {hasMorePages && (
        <div className='text-center mt-8'>
          <button
            onClick={loadMoreRecommendations}
            disabled={isLoadingMore}
            className='bg-red-600 hover:bg-red-700 disabled:bg-red-800 disabled:opacity-50 text-white px-6 py-3 rounded-lg transition-colors flex items-center gap-2 mx-auto'
          >
            {isLoadingMore ? (
              <>
                <div className='animate-spin rounded-full h-4 w-4 border-b-2 border-white'></div>
                Loading...
              </>
            ) : (
              <>
                <ChevronDown className='h-4 w-4' />
                Load More
              </>
            )}
=======
      {hasNextPage && (
        <div className='text-center mt-8'>
          <button
            onClick={handleLoadMore}
            disabled={isFetchingNextPage}
            className='bg-red-600 hover:bg-red-700 disabled:bg-red-800 disabled:cursor-not-allowed text-white px-6 py-2 rounded-lg transition-colors'>
            {isFetchingNextPage ? 'Loading...' : 'Load More'}
>>>>>>> cbef613b
          </button>
        </div>
      )}
    </div>
  );
}<|MERGE_RESOLUTION|>--- conflicted
+++ resolved
@@ -1,7 +1,6 @@
 'use client';
 
 import { useSession } from 'next-auth/react';
-import { ChevronDown } from 'lucide-react';
 
 import {
   useInfiniteGetRecommendationFeedQuery,
@@ -20,21 +19,6 @@
   title = 'Recent Recommendations',
 }: RecommendationsListProps) {
   const { data: session } = useSession();
-<<<<<<< HEAD
-  const {
-    recommendations,
-    isLoading,
-    error,
-    isError,
-    isLoadingMore,
-    hasMorePages,
-    loadMoreRecommendations,
-  } = useRecommendationsQuery({
-    perPage: 10,
-    userId,
-  });
-=======
->>>>>>> cbef613b
 
   // Use the appropriate generated hook based on whether we have a userId
   const myRecsQuery = useInfiniteGetMyRecommendationsQuery(
@@ -111,11 +95,7 @@
     );
   }
 
-<<<<<<< HEAD
-  if (!recommendations || recommendations.length === 0) {
-=======
   if (allRecommendations.length === 0) {
->>>>>>> cbef613b
     return (
       <div className='space-y-4'>
         <h2 className='text-2xl font-bold text-white mb-6'>{title}</h2>
@@ -135,11 +115,7 @@
     <div className='space-y-4'>
       <h2 className='text-2xl font-bold text-white mb-6'>{title}</h2>
       <div className='grid grid-cols-1 md:grid-cols-2 lg:grid-cols-3 gap-6'>
-<<<<<<< HEAD
-        {recommendations.map(recommendation => (
-=======
         {allRecommendations.map(recommendation => (
->>>>>>> cbef613b
           <RecommendationCard
             key={recommendation.id}
             recommendation={recommendation}
@@ -149,26 +125,6 @@
         ))}
       </div>
 
-<<<<<<< HEAD
-      {hasMorePages && (
-        <div className='text-center mt-8'>
-          <button
-            onClick={loadMoreRecommendations}
-            disabled={isLoadingMore}
-            className='bg-red-600 hover:bg-red-700 disabled:bg-red-800 disabled:opacity-50 text-white px-6 py-3 rounded-lg transition-colors flex items-center gap-2 mx-auto'
-          >
-            {isLoadingMore ? (
-              <>
-                <div className='animate-spin rounded-full h-4 w-4 border-b-2 border-white'></div>
-                Loading...
-              </>
-            ) : (
-              <>
-                <ChevronDown className='h-4 w-4' />
-                Load More
-              </>
-            )}
-=======
       {hasNextPage && (
         <div className='text-center mt-8'>
           <button
@@ -176,7 +132,6 @@
             disabled={isFetchingNextPage}
             className='bg-red-600 hover:bg-red-700 disabled:bg-red-800 disabled:cursor-not-allowed text-white px-6 py-2 rounded-lg transition-colors'>
             {isFetchingNextPage ? 'Loading...' : 'Load More'}
->>>>>>> cbef613b
           </button>
         </div>
       )}
