--- conflicted
+++ resolved
@@ -27,7 +27,7 @@
     {
       enabled: !!userId,
       initialPageParam: undefined as string | undefined,
-      getNextPageParam: lastPage => {
+      getNextPageParam: (lastPage) => {
         return lastPage.myRecommendations?.hasMore
           ? { cursor: lastPage.myRecommendations.cursor }
           : undefined;
@@ -40,7 +40,7 @@
     {
       enabled: !userId,
       initialPageParam: undefined as string | undefined,
-      getNextPageParam: lastPage => {
+      getNextPageParam: (lastPage) => {
         return lastPage.recommendationFeed?.hasMore
           ? { cursor: lastPage.recommendationFeed.cursor }
           : undefined;
@@ -51,23 +51,12 @@
   // Select the active query based on userId and extract recommendations
   const isUserQuery = !!userId;
   const activeQuery = isUserQuery ? myRecsQuery : feedQuery;
-  const {
-    isLoading,
-    error,
-    isError,
-    fetchNextPage,
-    hasNextPage,
-    isFetchingNextPage,
-  } = activeQuery;
+  const { isLoading, error, isError, fetchNextPage, hasNextPage, isFetchingNextPage } = activeQuery;
 
   // Extract recommendations based on which query is active
   const allRecommendations = isUserQuery
-    ? myRecsQuery.data?.pages.flatMap(
-        page => page.myRecommendations?.recommendations || []
-      ) || []
-    : feedQuery.data?.pages.flatMap(
-        page => page.recommendationFeed?.recommendations || []
-      ) || [];
+    ? myRecsQuery.data?.pages.flatMap((page) => page.myRecommendations?.recommendations || []) || []
+    : feedQuery.data?.pages.flatMap((page) => page.recommendationFeed?.recommendations || []) || [];
 
   const handleEditRecommendation = (recommendation: any) => {
     // TODO: Implement edit modal/form
@@ -81,8 +70,7 @@
   };
 
   // Initial loading state (only for the very first fetch)
-  if (isLoading && allRecommendations.length === 0) {
-    // Check length to avoid flickering if some data already present
+  if (isLoading && allRecommendations.length === 0) { // Check length to avoid flickering if some data already present
     return (
       <div className='space-y-4'>
         <h2 className='text-2xl font-bold text-white mb-6'>{title}</h2>
@@ -102,8 +90,7 @@
       <div className='space-y-4'>
         <h2 className='text-2xl font-bold text-white mb-6'>{title}</h2>
         <div className='bg-red-950 border border-red-800 text-red-200 px-4 py-3 rounded-lg'>
-          Error loading recommendations:{' '}
-          {error instanceof Error ? error.message : 'Unknown error'}
+          Error loading recommendations: {error instanceof Error ? error.message : 'Unknown error'}
         </div>
       </div>
     );
@@ -144,11 +131,6 @@
           <button
             onClick={handleLoadMore}
             disabled={isFetchingNextPage}
-<<<<<<< HEAD
-            className='bg-red-600 hover:bg-red-700 disabled:bg-red-800 disabled:cursor-not-allowed text-white px-6 py-2 rounded-lg transition-colors'
-          >
-            {isFetchingNextPage ? 'Loading...' : 'Load More'}
-=======
             className='w-full block rounded-md px-4 py-2 h-10 bg-zinc-800/60 hover:bg-cosmic-latte text-zinc-100 hover:text-black border border-zinc-700/60 hover:border-cosmic-latte backdrop-blur-sm transition-colors disabled:opacity-50 disabled:cursor-not-allowed'>
             <span className='flex items-center justify-center gap-2'>
               {isFetchingNextPage ? (
@@ -163,7 +145,6 @@
                 </>
               )}
             </span>
->>>>>>> d94e1ba7
           </button>
         </div>
       )}
