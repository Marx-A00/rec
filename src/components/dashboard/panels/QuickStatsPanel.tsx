--- conflicted
+++ resolved
@@ -4,7 +4,6 @@
 import { useEffect, useState } from 'react';
 import { useSession } from 'next-auth/react';
 import { Music, Users, Heart, TrendingUp } from 'lucide-react';
-
 import { PanelComponentProps } from '@/types/mosaic';
 
 interface StatsData {
@@ -14,10 +13,10 @@
   followersCount: number;
 }
 
-export default function QuickStatsPanel({
-  panelId,
-  config,
-  isEditMode,
+export default function QuickStatsPanel({ 
+  panelId, 
+  config, 
+  isEditMode 
 }: PanelComponentProps) {
   const { data: session } = useSession();
   const user = session?.user;
@@ -59,11 +58,11 @@
   // Show preview content in edit mode
   if (isEditMode) {
     return (
-      <div className='bg-zinc-900/50 p-6 h-full overflow-hidden'>
-        <div className='h-full flex flex-col'>
-          <div className='mb-3 flex-shrink-0'>
-            <p className='text-sm text-zinc-400 mb-2'>Panel Preview</p>
-            <h2 className='text-lg font-semibold text-white'>
+      <div className="bg-zinc-900/50 p-6 h-full overflow-hidden">
+        <div className="h-full flex flex-col">
+          <div className="mb-3 flex-shrink-0">
+            <p className="text-sm text-zinc-400 mb-2">Panel Preview</p>
+            <h2 className="text-lg font-semibold text-white">
               Quick Stats
               <br />
               <br />
@@ -77,31 +76,24 @@
                 <li> follows </li>
                 <li> genres is collection</li>
                 <li> genres recommended</li>
-<<<<<<< HEAD
-              </ul>
-=======
                 <li> Quick Recommend </li>
                 </ul> 
->>>>>>> d94e1ba7
             </h2>
           </div>
-
-          <div className='flex-1 grid grid-cols-2 gap-4'>
+          
+          <div className="flex-1 grid grid-cols-2 gap-4">
             {[
               { icon: Music, label: 'Albums', value: '127' },
               { icon: Heart, label: 'Recommendations', value: '23' },
               { icon: TrendingUp, label: 'Received', value: '15' },
               { icon: Users, label: 'Followers', value: '42' },
             ].map((stat, i) => (
-              <div
-                key={i}
-                className='bg-zinc-800/50 rounded-lg p-3 border border-zinc-700'
-              >
-                <div className='flex items-center gap-2 mb-2'>
-                  <stat.icon className='w-4 h-4 text-emeraled-green' />
-                  <span className='text-xs text-zinc-400'>{stat.label}</span>
+              <div key={i} className="bg-zinc-800/50 rounded-lg p-3 border border-zinc-700">
+                <div className="flex items-center gap-2 mb-2">
+                  <stat.icon className="w-4 h-4 text-emeraled-green" />
+                  <span className="text-xs text-zinc-400">{stat.label}</span>
                 </div>
-                <div className='text-lg font-bold text-white'>{stat.value}</div>
+                <div className="text-lg font-bold text-white">{stat.value}</div>
               </div>
             ))}
           </div>
@@ -111,71 +103,47 @@
   }
 
   return (
-    <div className='bg-zinc-900/50 p-6 h-full overflow-hidden'>
+    <div className="bg-zinc-900/50 p-6 h-full overflow-hidden">
       {user ? (
-        <div className='h-full flex flex-col'>
-          <div className='flex-1 grid grid-cols-2 gap-4'>
-            {isLoading
-              ? // Loading skeletons
-                Array.from({ length: 4 }).map((_, i) => (
-                  <div
-                    key={i}
-                    className='bg-zinc-800/30 rounded-lg p-3 border border-zinc-700/50'
-                  >
-                    <div className='flex items-center gap-2 mb-2'>
-                      <div className='w-4 h-4 bg-zinc-700 rounded animate-pulse' />
-                      <div className='h-3 bg-zinc-700 rounded animate-pulse w-16' />
-                    </div>
-                    <div className='h-6 bg-zinc-700 rounded animate-pulse w-12' />
+        <div className="h-full flex flex-col">
+          <div className="flex-1 grid grid-cols-2 gap-4">
+            {isLoading ? (
+              // Loading skeletons
+              Array.from({ length: 4 }).map((_, i) => (
+                <div key={i} className="bg-zinc-800/30 rounded-lg p-3 border border-zinc-700/50">
+                  <div className="flex items-center gap-2 mb-2">
+                    <div className="w-4 h-4 bg-zinc-700 rounded animate-pulse" />
+                    <div className="h-3 bg-zinc-700 rounded animate-pulse w-16" />
                   </div>
-                ))
-              : // Actual stats
-                [
-                  {
-                    icon: Music,
-                    label: 'Albums',
-                    value: stats.albumsInCollection,
-                  },
-                  {
-                    icon: Heart,
-                    label: 'Recommendations',
-                    value: stats.recommendationsMade,
-                  },
-                  {
-                    icon: TrendingUp,
-                    label: 'Received',
-                    value: stats.recommendationsReceived,
-                  },
-                  {
-                    icon: Users,
-                    label: 'Followers',
-                    value: stats.followersCount,
-                  },
-                ].map((stat, i) => (
-                  <div
-                    key={i}
-                    className='bg-zinc-800/30 rounded-lg p-3 border border-zinc-700/50 hover:border-zinc-600/50 transition-colors'
-                  >
-                    <div className='flex items-center gap-2 mb-2'>
-                      <stat.icon className='w-4 h-4 text-emeraled-green' />
-                      <span className='text-xs text-zinc-400'>
-                        {stat.label}
-                      </span>
-                    </div>
-                    <div className='text-lg font-bold text-white'>
-                      {stat.value}
-                    </div>
+                  <div className="h-6 bg-zinc-700 rounded animate-pulse w-12" />
+                </div>
+              ))
+            ) : (
+              // Actual stats
+              [
+                { icon: Music, label: 'Albums', value: stats.albumsInCollection },
+                { icon: Heart, label: 'Recommendations', value: stats.recommendationsMade },
+                { icon: TrendingUp, label: 'Received', value: stats.recommendationsReceived },
+                { icon: Users, label: 'Followers', value: stats.followersCount },
+              ].map((stat, i) => (
+                <div key={i} className="bg-zinc-800/30 rounded-lg p-3 border border-zinc-700/50 hover:border-zinc-600/50 transition-colors">
+                  <div className="flex items-center gap-2 mb-2">
+                    <stat.icon className="w-4 h-4 text-emeraled-green" />
+                    <span className="text-xs text-zinc-400">{stat.label}</span>
                   </div>
-                ))}
+                  <div className="text-lg font-bold text-white">{stat.value}</div>
+                </div>
+              ))
+            )}
           </div>
         </div>
       ) : (
-        <div className='h-full flex flex-col items-center justify-center text-center'>
-          <TrendingUp className='h-12 w-12 text-zinc-600 mb-4' />
-          <h3 className='text-lg font-semibold text-white mb-2'>
+        <div className="h-full flex flex-col items-center justify-center text-center">
+          <TrendingUp className="h-12 w-12 text-zinc-600 mb-4" />
+          <h3 className="text-lg font-semibold text-white mb-2">
             View Your Stats
           </h3>
-          <p className='text-zinc-400 text-sm'>
+          <p className="text-zinc-400 text-sm">
             Sign in to see your music collection statistics
           </p>
         </div>
