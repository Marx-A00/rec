generator client {
  provider = "prisma-client-js"
}

datasource db {
  provider = "postgresql"
  url      = env("DATABASE_URL")
}

model Account {
  id                String  @id @default(cuid())
  userId            String
  type              String
  provider          String
  providerAccountId String
  refresh_token     String?
  access_token      String?
  expires_at        Int?
  token_type        String?
  scope             String?
  id_token          String?
  session_state     String?
  user              User    @relation(fields: [userId], references: [id], onDelete: Cascade)

  @@unique([provider, providerAccountId])
}

model Session {
  id           String   @id @default(cuid())
  sessionToken String   @unique
  userId       String
  expires      DateTime
  user         User     @relation(fields: [userId], references: [id], onDelete: Cascade)
}

model User {
  id                   String           @id @default(cuid())
  name                 String?
  email                String?          @unique
  emailVerified        DateTime?
  image                String?
  hashedPassword       String?
  bio                  String?
  followersCount       Int              @default(0)
  followingCount       Int              @default(0)
  recommendationsCount Int              @default(0)
  profileUpdatedAt     DateTime?
  accounts             Account[]
  collections          Collection[]
  recommendations      Recommendation[]
  sessions             Session[]
  settings             UserSettings?
  followers            UserFollow[]     @relation("UserFollowers")
  following            UserFollow[]     @relation("UserFollowing")
}

model UserSettings {
  id                    String   @id @default(cuid())
  userId                String   @unique
  dashboardLayout       Json?
  theme                 String   @default("dark")
  language              String   @default("en")
  profileVisibility     String   @default("public")
  showRecentActivity    Boolean  @default(true)
  showCollections       Boolean  @default(true)
  emailNotifications    Boolean  @default(true)
  recommendationAlerts  Boolean  @default(true)
  followAlerts          Boolean  @default(true)
  defaultCollectionView String   @default("grid")
  autoplayPreviews      Boolean  @default(false)
  createdAt             DateTime @default(now())
  updatedAt             DateTime @updatedAt
  user                  User     @relation(fields: [userId], references: [id], onDelete: Cascade)

  @@index([userId])
}

model VerificationToken {
  identifier String
  token      String   @unique
  expires    DateTime

  @@unique([identifier, token])
}

model Recommendation {
<<<<<<< HEAD
  id        String   @id @default(cuid())
  score     Int
  createdAt DateTime @default(now())
  updatedAt DateTime @updatedAt
  userId    String
  
  // Discogs references (source of truth)
  basisAlbumDiscogsId       String
  recommendedAlbumDiscogsId String
  basisAlbumArtistDiscogsId       String?
  recommendedAlbumArtistDiscogsId String?
  
  // Cached display data (to avoid API calls in lists)
  basisAlbumTitle           String
  basisAlbumArtist          String
  basisAlbumImageUrl        String?
  basisAlbumYear            String?
  recommendedAlbumTitle     String
  recommendedAlbumArtist    String
  recommendedAlbumImageUrl  String?
  recommendedAlbumYear      String?
  
  user User @relation(fields: [userId], references: [id])
  
  @@index([userId])
  @@index([basisAlbumDiscogsId])
  @@index([recommendedAlbumDiscogsId])
  @@index([basisAlbumArtistDiscogsId])
  @@index([recommendedAlbumArtistDiscogsId])
=======
  id                   String   @id @default(cuid())
  score                Int
  createdAt            DateTime @default(now())
  updatedAt            DateTime @updatedAt
  userId               String
  basisAlbumId         String   @map("basis_album_id") @db.Uuid
  recommendedAlbumId   String   @map("recommended_album_id") @db.Uuid
  basisDiscogsId       String?  @map("basis_discogs_id")
  recommendedDiscogsId String?  @map("recommended_discogs_id")
  basisAlbum           Album    @relation("BasisAlbum", fields: [basisAlbumId], references: [id], onDelete: Cascade)
  recommendedAlbum     Album    @relation("RecommendedAlbum", fields: [recommendedAlbumId], references: [id], onDelete: Cascade)
  user                 User     @relation(fields: [userId], references: [id])

  @@index([userId])
  @@index([basisAlbumId])
  @@index([recommendedAlbumId])
>>>>>>> cbef613b
}

model Collection {
  id          String            @id @default(cuid())
  name        String
  description String?
  userId      String
  isPublic    Boolean           @default(false)
  createdAt   DateTime          @default(now())
  updatedAt   DateTime          @updatedAt
  user        User              @relation(fields: [userId], references: [id], onDelete: Cascade)
  albums      CollectionAlbum[]

  @@index([userId])
  @@index([isPublic])
  @@index([userId, updatedAt])
}

model CollectionAlbum {
  id             String     @id @default(cuid())
  collectionId   String
  albumId        String     @map("album_id") @db.Uuid
  personalRating Int?
  personalNotes  String?
  position       Int        @default(0)
  addedAt        DateTime   @default(now())
  discogsId      String?    @map("discogs_id")
  album          Album      @relation(fields: [albumId], references: [id], onDelete: Cascade)
  collection     Collection @relation(fields: [collectionId], references: [id], onDelete: Cascade)

  @@unique([collectionId, albumId])
  @@index([collectionId])
  @@index([albumId])
  @@index([collectionId, position])
  @@index([collectionId, discogsId])
}

model UserFollow {
  id         String   @id @default(cuid())
  followerId String
  followedId String
  createdAt  DateTime @default(now())
  followed   User     @relation("UserFollowers", fields: [followedId], references: [id], onDelete: Cascade)
  follower   User     @relation("UserFollowing", fields: [followerId], references: [id], onDelete: Cascade)

  @@unique([followerId, followedId])
  @@index([followerId])
  @@index([followedId])
  @@map("user_follows")
}

model UserActivity {
  id            String   @id @default(dbgenerated("gen_random_uuid()")) @db.Uuid
  userId        String?  @map("user_id")
  sessionId     String   @map("session_id") @db.VarChar(255)
  operation     String   @db.VarChar(100)
  operationType String   @map("operation_type") @db.VarChar(20)
  metadata      Json?    @map("metadata")
  albumIds      String[] @map("album_ids")
  artistIds     String[] @map("artist_ids")
  userAgent     String?  @map("user_agent")
  ipAddress     String?  @map("ip_address") @db.VarChar(45)
  requestId     String?  @map("request_id") @db.VarChar(255)
  timestamp     DateTime @default(now())

  @@index([userId, timestamp])
  @@index([sessionId, timestamp])
  @@index([operation])
  @@index([timestamp])
  @@map("user_activities")
}

model Artist {
  id               String                   @id @default(dbgenerated("gen_random_uuid()")) @db.Uuid
  musicbrainzId    String?                  @unique @map("musicbrainz_id") @db.Uuid
  spotifyId        String?                  @unique @map("spotify_id")
  discogsId        String?                  @map("discogs_id") @db.VarChar(20)
  name             String                   @db.VarChar(255)
  biography        String?
  formedYear       Int?                     @map("formed_year")
  countryCode      String?                  @map("country_code") @db.VarChar(2)
  area             String?                  @map("area") @db.VarChar(100)
  artistType       String?                  @map("artist_type") @db.VarChar(20)
  genres           String[]                 @map("genres")
  imageUrl         String?                  @map("image_url")
  searchVector     Unsupported("tsvector")? @map("search_vector")
  source           ContentSource            @default(MUSICBRAINZ)
  sourceUrl        String?                  @map("source_url")
  submittedBy      String?                  @map("submitted_by") @db.Uuid
  dataQuality      DataQuality?             @default(LOW) @map("data_quality")
  enrichmentStatus EnrichmentStatus?        @default(PENDING) @map("enrichment_status")
  lastEnriched     DateTime?                @map("last_enriched")
  createdAt        DateTime                 @default(now()) @map("created_at")
  updatedAt        DateTime                 @updatedAt @map("updated_at")
  albums           AlbumArtist[]
  tracks           TrackArtist[]

  @@index([name])
  @@index([musicbrainzId])
  @@index([searchVector], type: Gin)
  @@index([source])
  @@map("artists")
}

model Album {
  id                    String                   @id @default(dbgenerated("gen_random_uuid()")) @db.Uuid
  musicbrainzId         String?                  @unique @map("musicbrainz_id") @db.Uuid
  title                 String                   @db.VarChar(255)
  releaseDate           DateTime?                @map("release_date") @db.Date
  releaseType           String?                  @map("release_type") @db.VarChar(50)
  releaseStatus         String?                  @map("release_status") @db.VarChar(20)
  releaseCountry        String?                  @map("release_country") @db.VarChar(2)
  genres                String[]                 @map("genres")
  secondaryTypes        String[]                 @map("secondary_types")
  trackCount            Int?                     @map("track_count")
  durationMs            Int?                     @map("duration_ms")
  coverArtUrl           String?                  @map("cover_art_url")
  barcode               String?                  @db.VarChar(50)
  label                 String?                  @db.VarChar(255)
  catalogNumber         String?                  @map("catalog_number") @db.VarChar(100)
  searchVector          Unsupported("tsvector")? @map("search_vector")
  spotifyId             String?                  @unique @map("spotify_id") @db.VarChar(50)
  spotifyUrl            String?                  @map("spotify_url")
  discogsId             String?                  @map("discogs_id") @db.VarChar(20)
  source                ContentSource            @default(MUSICBRAINZ)
  sourceUrl             String?                  @map("source_url")
  submittedBy           String?                  @map("submitted_by") @db.Uuid
  dataQuality           DataQuality?             @default(LOW) @map("data_quality")
  enrichmentStatus      EnrichmentStatus?        @default(PENDING) @map("enrichment_status")
  lastEnriched          DateTime?                @map("last_enriched")
  createdAt             DateTime                 @default(now()) @map("created_at")
  updatedAt             DateTime                 @updatedAt @map("updated_at")
  collectionAlbums      CollectionAlbum[]
  basisRecommendations  Recommendation[]         @relation("BasisAlbum")
  targetRecommendations Recommendation[]         @relation("RecommendedAlbum")
  artists               AlbumArtist[]
  tracks                Track[]

  @@index([title])
  @@index([releaseDate])
  @@index([musicbrainzId])
  @@index([searchVector], type: Gin)
  @@index([source])
  @@map("albums")
}

model Track {
  id               String                   @id @default(dbgenerated("gen_random_uuid()")) @db.Uuid
  albumId          String                   @map("album_id") @db.Uuid
  musicbrainzId    String?                  @unique @map("musicbrainz_id") @db.Uuid
  isrc             String?                  @db.VarChar(12)
  title            String                   @db.VarChar(255)
  trackNumber      Int                      @map("track_number")
  discNumber       Int                      @default(1) @map("disc_number")
  durationMs       Int?                     @map("duration_ms")
  explicit         Boolean                  @default(false)
  previewUrl       String?                  @map("preview_url")
  spotifyId        String?                  @unique @map("spotify_id") @db.VarChar(50)
  spotifyUrl       String?                  @map("spotify_url")
  youtubeUrl       String?                  @map("youtube_url")
  discogsReleaseId String?                  @map("discogs_release_id") @db.VarChar(20)
  discogsPosition  String?                  @map("discogs_position") @db.VarChar(10)
  source           ContentSource            @default(MUSICBRAINZ)
  sourceUrl        String?                  @map("source_url")
  submittedBy      String?                  @map("submitted_by") @db.Uuid
  dataQuality      DataQuality              @default(LOW) @map("data_quality")
  enrichmentStatus EnrichmentStatus         @default(PENDING) @map("enrichment_status")
  lastEnriched     DateTime?                @map("last_enriched")
  energy           Float?
  valence          Float?
  danceability     Float?
  tempo            Float?
  acousticness     Float?
  instrumentalness Float?
  liveness         Float?
  loudness         Float?
  speechiness      Float?
  key              Int?                     @map("key_signature")
  mode             Int?
  timeSignature    Int?                     @map("time_signature")
  searchVector     Unsupported("tsvector")? @map("search_vector")
  createdAt        DateTime                 @default(now()) @map("created_at")
  updatedAt        DateTime                 @updatedAt @map("updated_at")
  artists          TrackArtist[]
  album            Album                    @relation(fields: [albumId], references: [id], onDelete: Cascade)

  @@index([albumId, discNumber, trackNumber])
  @@index([title])
  @@index([isrc])
  @@index([searchVector], type: Gin)
  @@index([source])
  @@index([discogsReleaseId, discogsPosition])
  @@map("tracks")
}

model AlbumArtist {
  albumId  String @map("album_id") @db.Uuid
  artistId String @map("artist_id") @db.Uuid
  role     String @default("primary") @db.VarChar(50)
  position Int    @default(0)
  album    Album  @relation(fields: [albumId], references: [id], onDelete: Cascade)
  artist   Artist @relation(fields: [artistId], references: [id], onDelete: Cascade)

  @@id([albumId, artistId, role])
  @@index([albumId])
  @@index([artistId])
  @@map("album_artists")
}

model TrackArtist {
  trackId  String @map("track_id") @db.Uuid
  artistId String @map("artist_id") @db.Uuid
  role     String @default("primary") @db.VarChar(50)
  position Int    @default(0)
  artist   Artist @relation(fields: [artistId], references: [id], onDelete: Cascade)
  track    Track  @relation(fields: [trackId], references: [id], onDelete: Cascade)

  @@id([trackId, artistId, role])
  @@index([trackId])
  @@index([artistId])
  @@map("track_artists")
}

model CacheData {
  id        String   @id @default(cuid())
  key       String   @unique
  data      Json
  expires   DateTime
  metadata  Json?
  createdAt DateTime @default(now())
  updatedAt DateTime @updatedAt

  @@index([key, expires])
  @@map("cache_data")
}

enum ContentSource {
  DISCOGS
  MUSICBRAINZ
  SPOTIFY
  YOUTUBE
  BANDCAMP
  SOUNDCLOUD
  USER_SUBMITTED
}

enum DataQuality {
  LOW
  MEDIUM
  HIGH
}

enum EnrichmentStatus {
  PENDING
  IN_PROGRESS
  COMPLETED
  FAILED
}<|MERGE_RESOLUTION|>--- conflicted
+++ resolved
@@ -84,37 +84,6 @@
 }
 
 model Recommendation {
-<<<<<<< HEAD
-  id        String   @id @default(cuid())
-  score     Int
-  createdAt DateTime @default(now())
-  updatedAt DateTime @updatedAt
-  userId    String
-  
-  // Discogs references (source of truth)
-  basisAlbumDiscogsId       String
-  recommendedAlbumDiscogsId String
-  basisAlbumArtistDiscogsId       String?
-  recommendedAlbumArtistDiscogsId String?
-  
-  // Cached display data (to avoid API calls in lists)
-  basisAlbumTitle           String
-  basisAlbumArtist          String
-  basisAlbumImageUrl        String?
-  basisAlbumYear            String?
-  recommendedAlbumTitle     String
-  recommendedAlbumArtist    String
-  recommendedAlbumImageUrl  String?
-  recommendedAlbumYear      String?
-  
-  user User @relation(fields: [userId], references: [id])
-  
-  @@index([userId])
-  @@index([basisAlbumDiscogsId])
-  @@index([recommendedAlbumDiscogsId])
-  @@index([basisAlbumArtistDiscogsId])
-  @@index([recommendedAlbumArtistDiscogsId])
-=======
   id                   String   @id @default(cuid())
   score                Int
   createdAt            DateTime @default(now())
@@ -131,7 +100,6 @@
   @@index([userId])
   @@index([basisAlbumId])
   @@index([recommendedAlbumId])
->>>>>>> cbef613b
 }
 
 model Collection {
