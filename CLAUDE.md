--- conflicted
+++ resolved
@@ -1,402 +1,11 @@
 # CLAUDE.md
-<<<<<<< HEAD
 
 This file provides guidance to Claude Code (claude.ai/code) when working with code in this repository.
 
-## Project Overview
-
-This is a **music recommendation web application** built with Next.js 15 and React 19. Users can discover albums, create personal collections, and share album-to-album recommendations with similarity scores. The app integrates with the Discogs API for music data and supports social features like following other users.
-=======
->>>>>>> cbef613b
-
-This file provides guidance to Claude Code (claude.ai/code) when working with code in this repository.
-
-<<<<<<< HEAD
-### Development
-=======
 ## Core Development Commands
->>>>>>> cbef613b
 
 ### Daily Development
 ```bash
-<<<<<<< HEAD
-pnpm dev                    # Start development server with Turbopack
-pnpm build                  # Build for production
-pnpm build:production       # Build with Prisma generation
-pnpm start                  # Start production server
-pnpm start:production       # Start with database migrations
-```
-
-### Code Quality
-
-```bash
-pnpm lint                   # Run ESLint
-pnpm lint:fix              # Fix ESLint issues
-pnpm format                # Format code with Prettier
-pnpm format:check          # Check formatting
-pnpm type-check            # Run TypeScript compiler
-pnpm check-all             # Run all checks (type-check, lint, format)
-pnpm fix-all               # Fix linting and formatting
-pnpm validate              # Full validation (checks + build)
-```
-
-### Database
-
-```bash
-pnpm db:seed               # Seed database with sample data
-pnpm db:reset              # Reset database and reseed
-prisma db push             # Push schema changes to database
-prisma generate            # Generate Prisma client
-prisma studio              # Open Prisma Studio
-```
-
-### Testing
-
-```bash
-pnpm test                  # Run Playwright tests
-pnpm test:ui               # Run tests in interactive mode
-pnpm test:debug            # Debug tests with DevTools
-pnpm test:report           # View test reports
-pnpm test:setup            # Initialize test environment
-pnpm test:migrate          # Apply migrations to test database
-pnpm test:reset            # Reset test database
-```
-
-## Architecture
-
-### Tech Stack
-
-- **Frontend**: Next.js 15 (App Router), React 19, TypeScript, Tailwind CSS
-- **Backend**: Next.js API routes, Prisma ORM, PostgreSQL
-- **Authentication**: NextAuth.js with Google/Spotify OAuth + email/password
-- **External APIs**: Discogs API for music data
-- **UI Components**: Radix UI primitives, custom components
-- **Testing**: Playwright for E2E testing
-
-### Directory Structure
-
-```
-src/
-├── app/                    # Next.js App Router pages
-│   ├── (auth)/            # Authentication routes
-│   ├── (main)/            # Main application routes
-│   │   ├── albums/        # Album detail pages
-│   │   ├── artists/       # Artist detail pages
-│   │   ├── browse/        # Browse/discovery pages
-│   │   ├── collections/   # User collections
-│   │   ├── profile/       # User profiles
-│   │   └── recommend/     # Recommendation creation
-│   ├── api/               # API endpoints
-│   │   ├── albums/        # Album-related endpoints
-│   │   ├── artists/       # Artist endpoints
-│   │   ├── auth/          # Authentication endpoints
-│   │   ├── collections/   # Collection management
-│   │   ├── recommendations/ # Recommendation CRUD
-│   │   └── users/         # User management
-│   └── globals.css        # Global styles
-├── components/            # React components
-│   ├── ui/               # Reusable UI components
-│   ├── auth/             # Authentication components
-│   ├── recommendations/  # Recommendation features
-│   ├── collections/      # Collection management
-│   ├── profile/          # User profile components
-│   └── providers/        # Context providers
-├── hooks/                # Custom React hooks
-├── lib/                  # Utility functions
-├── types/                # TypeScript definitions
-└── contexts/             # React contexts
-```
-
-### Key Features
-
-- **User Authentication**: Multi-provider auth with NextAuth.js
-- **Album Discovery**: Discogs API integration for album search
-- **Collections**: Personal album libraries with ratings and notes
-- **Recommendations**: Album-to-album recommendations with similarity scores
-- **Social Features**: User following, activity feeds, profile management
-- **Keyboard Navigation**: Comprehensive keyboard shortcuts for accessibility
-
-## Development Guidelines
-
-### Code Conventions
-
-- Use TypeScript for all new code
-- Follow existing component patterns in `/components/ui/`
-- Use Tailwind CSS for styling with custom color palette
-- Implement proper error handling and loading states
-- Use TanStack Query for data fetching and caching
-
-### File Path Comments
-
-Always include file path comments at the top of code examples:
-
-```typescript
-// src/app/browse/page.tsx
-export default function BrowsePage() {
-  return <div>Browse content</div>;
-}
-```
-
-### Data Fetching Patterns
-
-- Use React Query (useQuery) for data fetching
-- Fetch data at page/layout level, pass minimal props to children
-- Use separate components for independent data fetching (tabs, modals)
-- Always configure: `queryKey`, `queryFn`, `enabled`, `staleTime`, `gcTime`, `retry`
-
-```typescript
-// src/components/artist/DiscographyTab.tsx
-const {
-  data: releasesData,
-  isLoading,
-  error,
-  isError,
-} = useQuery({
-  queryKey: ['artist-releases', artistId],
-  queryFn: () => fetchArtistReleases(artistId),
-  enabled: !!artistId,
-  staleTime: 5 * 60 * 1000,
-  gcTime: 10 * 60 * 1000,
-  retry: 2,
-  refetchOnWindowFocus: false,
-});
-```
-
-### API Development
-
-- API routes are in `/src/app/api/`
-- Use proper HTTP status codes and error responses
-- Implement authentication checks where needed
-- Follow RESTful conventions for endpoints
-
-### Component Development
-
-- Use Radix UI primitives for accessibility
-- Follow the established component structure in `/components/ui/`
-- Implement proper TypeScript interfaces
-- Use the custom design system colors and spacing
-
-### Authentication
-
-- NextAuth.js configuration is in `/src/app/api/auth/[...nextauth]/route.ts`
-- Supports Google OAuth, Spotify OAuth, and email/password
-- User sessions are managed automatically
-- Protected routes should check authentication status
-
-### Database Operations
-
-- Use Prisma Client for all database operations
-- Follow the existing patterns for queries and mutations
-- Use proper indexing for performance
-- Cache display data to minimize API calls
-
-## Database Schema
-
-### Core Models
-
-- **User**: Authentication, profiles, social stats
-- **Recommendation**: Album-to-album recommendations with cached display data
-- **Collection**: User-created album collections
-- **CollectionAlbum**: Albums within collections with personal ratings/notes
-- **UserFollow**: Social following relationships
-- **Account/Session**: NextAuth.js authentication tables
-
-### Important Fields
-
-- Albums are referenced by `albumDiscogsId` (Discogs API ID)
-- Display data (title, artist, image, year) is cached to avoid API calls
-- Social stats (followers, following, recommendations counts) are denormalized
-- Collections can be public or private
-
-## Testing Strategy
-
-### E2E Testing with Playwright
-
-- Tests are in `/tests/` directory
-- Uses separate test database (configure in `.env.test`)
-- Tests cover authentication flows, core features, and user interactions
-- Run `pnpm test:setup` before first test run
-
-### Test Database
-
-- Always use a separate test database
-- Configure `DATABASE_URL` in `.env.test`
-- Use `pnpm test:reset` to clean test data between runs
-
-## Security Considerations
-
-### Content Security Policy
-
-- Strict CSP configured for API routes in `next.config.ts`
-- Security headers applied to all API endpoints
-- Image loading restricted to trusted domains (Discogs, Google, Spotify)
-
-### Authentication Security
-
-- Password hashing with bcryptjs
-- Secure session management with NextAuth.js
-- Protected API routes with authentication checks
-
-### Input Validation
-
-- Use Zod for schema validation
-- Sanitize user inputs
-- Validate external API responses
-
-## External Integrations
-
-### Discogs API
-
-- Primary source for album data
-- Use `disconnect` library for API calls
-- Cache album data in database to reduce API calls
-- Handle rate limiting and errors gracefully
-
-### OAuth Providers
-
-- Google: Profile and email access
-- Spotify: Profile and email access
-- Configure client IDs/secrets in environment variables
-
-## Performance Optimization
-
-### Caching Strategy
-
-- Use TanStack Query for client-side caching
-- Cache album display data in database
-- Implement proper cache invalidation
-
-### Database Optimization
-
-- Use database indexes for common queries
-- Denormalize social statistics for performance
-- Optimize collection queries with proper indexing
-
-### Image Optimization
-
-- Use Next.js Image component for album covers
-- Configure remote patterns for trusted domains
-- Implement proper loading states
-
-## TypeScript and Prisma
-
-### TypeScript Server Issues
-
-After Prisma schema changes, if TypeScript shows old type definitions:
-
-1. Run `prisma generate`
-2. Restart TypeScript server: `Cmd+Shift+P` → "TypeScript: Restart TS Server"
-3. If needed, reload window: `Cmd+Shift+P` → "Developer: Reload Window"
-
-### Type Organization
-
-- Group types by domain in `/src/types/`
-- Use consistent API response wrapper types
-- Handle API inconsistencies in type definitions
-
-## Task Management with Taskmaster
-
-This project uses Taskmaster for task-driven development. Key commands:
-
-### Basic Workflow
-
-```bash
-task-master list            # Show all tasks
-task-master next           # Get next available task
-task-master show <id>      # View task details
-task-master expand <id>    # Break task into subtasks
-task-master set-status --id=<id> --status=done  # Mark complete
-```
-
-### Advanced Features
-
-```bash
-task-master analyze-complexity --research  # Analyze task complexity
-task-master parse-prd <file>              # Generate tasks from PRD
-task-master update-subtask --id=<id> --prompt="notes"  # Log progress
-```
-
-### Tagged Task Lists
-
-Use tags for feature branches, experiments, or team collaboration:
-
-```bash
-task-master add-tag feature-xyz
-task-master use-tag feature-xyz
-task-master list --tag feature-xyz
-```
-
-## Environment Variables
-
-### Required Variables
-
-- `DATABASE_URL`: PostgreSQL connection string
-- `NEXTAUTH_URL`: Application URL
-- `NEXTAUTH_SECRET`: NextAuth.js secret
-- `GOOGLE_CLIENT_ID` / `GOOGLE_CLIENT_SECRET`: Google OAuth
-- `SPOTIFY_CLIENT_ID` / `SPOTIFY_CLIENT_SECRET`: Spotify OAuth
-
-### Test Environment
-
-- Configure separate `.env.test` file
-- Use different database for testing
-- Same OAuth credentials can be used for testing
-
-## Common Tasks
-
-### Adding New Features
-
-1. Create database migrations if needed
-2. Add API routes following existing patterns
-3. Implement frontend components using design system
-4. Add proper TypeScript types
-5. Write E2E tests for new functionality
-
-### Modifying Authentication
-
-- Update NextAuth.js configuration
-- Modify user schema if needed
-- Update authentication flows
-- Test with all providers
-
-### Database Schema Changes
-
-1. Modify `prisma/schema.prisma`
-2. Run `prisma db push` for development
-3. Generate new Prisma client
-4. Update TypeScript types
-5. Test with both development and test databases
-
-## Best Practices
-
-### Code Quality
-
-- Always run `pnpm validate` before committing
-- Use proper error handling and loading states
-- Follow existing patterns for consistency
-- Include proper TypeScript types
-
-### Security
-
-- Never expose sensitive information in code or commits
-- Use environment variables for API keys
-- Implement proper input validation
-- Follow secure authentication patterns
-
-### Performance
-
-- Use appropriate caching strategies
-- Optimize database queries with proper indexing
-- Handle API rate limiting gracefully
-- Use Next.js Image component for optimization
-
-### Testing
-
-- Write E2E tests for new functionality
-- Use separate test database
-- Test authentication flows thoroughly
-- Verify error handling and edge cases
-=======
 pnpm dev                    # Start Next.js dev server (http://localhost:3000)
 pnpm queue:dev             # Start BullMQ dashboard + worker (http://localhost:3001/admin/queues)
 pnpm build                 # Build for production
@@ -596,5 +205,4 @@
 - Use generated GraphQL types (`RecommendationFieldsFragment`) not old REST types
 - MusicBrainz API requires rate limiting (1 req/sec)
 - Prisma UUID fields require `@db.Uuid` for PostgreSQL
-- Next.js Image requires `unoptimized` prop for external images
->>>>>>> cbef613b
+- Next.js Image requires `unoptimized` prop for external images