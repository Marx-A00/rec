--- conflicted
+++ resolved
@@ -8,7 +8,6 @@
 
   .:
     dependencies:
-<<<<<<< HEAD
       '@prisma/client':
         specifier: ^6.5.0
         version: 6.5.0(prisma@6.5.0(typescript@5.7.3))(typescript@5.7.3)
@@ -18,7 +17,6 @@
       bcryptjs:
         specifier: ^3.0.2
         version: 3.0.2
-=======
       class-variance-authority:
         specifier: ^0.7.1
         version: 0.7.1
@@ -28,7 +26,6 @@
       lucide-react:
         specifier: ^0.471.1
         version: 0.471.1(react@19.0.0)
->>>>>>> c1b31ae0
       disconnect:
         specifier: ^1.2.2
         version: 1.2.2
