# See https://help.github.com/articles/ignoring-files/ for more about ignoring files.

# Test outputs
test-output/

# dependencies
/node_modules
/.pnp
.pnp.*
.yarn/*
!.yarn/patches
!.yarn/plugins
!.yarn/releases
!.yarn/versions

# testing
/coverage
/public/*


# next.js
/.next/
/out/

# production
/build

# misc
.DS_Store
*.pem

# debug
npm-debug.log*
yarn-debug.log*
yarn-error.log*
.pnpm-debug.log*

# env files (can opt-in for committing if needed)
.env*

# vercel
.vercel

# typescript
*.tsbuildinfo
next-env.d.ts

# direction
direction.org
scratch.org
/.cursor

# Playwright test results and error contexts
/test-results/
/playwright-report/
test-results/
playwright-report/
**/test-results/
**/playwright-report/
*.last-run.json
.last-run.json
**/.last-run.json

# Added by Task Master AI
# Logs
logs
*.log
dev-debug.log
# Dependency directories
node_modules/
# Environment variables
.env
# Editor directories and files
.idea
.vscode
*.suo
*.ntvs*
*.njsproj
*.sln
*.sw?
# OS specific

.taskmaster
.taskmaster/

.windsurfrules

# Roo development files
.roo/

# Task files
# tasks.json
<<<<<<< HEAD
# tasks/ 

/.claude
production_dump.backup
=======
# tasks/ .taskmaster
*.code-workspace
/backups/
rec_dev_2025-09-30.dump
>>>>>>> cbef613b
<|MERGE_RESOLUTION|>--- conflicted
+++ resolved
@@ -90,14 +90,7 @@
 
 # Task files
 # tasks.json
-<<<<<<< HEAD
-# tasks/ 
-
-/.claude
-production_dump.backup
-=======
 # tasks/ .taskmaster
 *.code-workspace
 /backups/
-rec_dev_2025-09-30.dump
->>>>>>> cbef613b
+rec_dev_2025-09-30.dump