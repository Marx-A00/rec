--- conflicted
+++ resolved
@@ -1,33 +1,3 @@
-<<<<<<< HEAD
-# Music Recommendation Platform
-
-A modern web application built with Next.js that allows users to discover and share music recommendations based on music comparisons.
-
-## Features
-
-- **Profile System**: Personal user profiles with follower/following functionality
-- **Album Recommendations**: Create and share album recommendations with scoring
-- **Modern UI**: Clean, responsive interface built with Tailwind CSS and shadcn/ui
-
-## Tech Stack
-
-- Next.js 15
-- TypeScript
-- Tailwind CSS
-- shadcn/ui components
-
-
-## Features in Development
-
-- [ ] Album search functionality
-- [ ] User authentication
-- [ ] Social sharing capabilities
-- [ ] Expanded recommendation system
-
-## License
-
-[MIT](https://choosealicense.com/licenses/mit/)
-=======
 # Album Recommendation App
 
 This application allows users to search for albums using the Discogs API and create recommendations by pairing albums together with a rating score.
@@ -72,5 +42,4 @@
 
 ## License
 
-MIT
->>>>>>> ed180365
+MIT